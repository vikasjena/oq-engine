# -*- coding: utf-8 -*-
# vim: tabstop=4 shiftwidth=4 softtabstop=4
#
# Copyright (C) 2015-2018 GEM Foundation
#
# OpenQuake is free software: you can redistribute it and/or modify it
# under the terms of the GNU Affero General Public License as published
# by the Free Software Foundation, either version 3 of the License, or
# (at your option) any later version.
#
# OpenQuake is distributed in the hope that it will be useful,
# but WITHOUT ANY WARRANTY; without even the implied warranty of
# MERCHANTABILITY or FITNESS FOR A PARTICULAR PURPOSE.  See the
# GNU Affero General Public License for more details.
#
# You should have received a copy of the GNU Affero General Public License
# along with OpenQuake. If not, see <http://www.gnu.org/licenses/>.
import numpy
from nose.plugins.attrib import attr
from openquake.baselib import parallel
from openquake.hazardlib import InvalidFile
from openquake.calculators.views import view
from openquake.calculators.export import export
from openquake.calculators.extract import extract
from openquake.calculators.tests import CalculatorTestCase, NOT_DARWIN
from openquake.qa_tests_data.classical import (
    case_1, case_2, case_3, case_4, case_5, case_6, case_7, case_8, case_9,
    case_10, case_11, case_12, case_13, case_14, case_15, case_16, case_17,
    case_18, case_19, case_20, case_21, case_22, case_23, case_24, case_25,
    case_26, case_27, case_28, case_29, case_30, case_31)


class ClassicalTestCase(CalculatorTestCase):

    def assert_curves_ok(self, expected, test_dir, delta=None, **kw):
        kind = kw.pop('kind', '')  # 'all' or ''
        self.run_calc(test_dir, 'job.ini', **kw)
        ds = self.calc.datastore
        got = (export(('hcurves/' + kind, 'csv'), ds) +
               export(('hmaps/' + kind, 'csv'), ds) +
               export(('uhs/' + kind, 'csv'), ds))
        self.assertEqual(len(expected), len(got), str(got))
        for fname, actual in zip(expected, got):
            self.assertEqualFiles('expected/%s' % fname, actual,
                                  delta=delta)
        return got

    @attr('qa', 'hazard', 'classical')
    def test_case_1(self):
        self.assert_curves_ok(
            ['hazard_curve-PGA.csv', 'hazard_curve-SA(0.1).csv'],
            case_1.__file__)

        if parallel.oq_distribute() != 'no':
            info = view('job_info', self.calc.datastore)
            self.assertIn('task', info)
            self.assertIn('sent', info)
            self.assertIn('received', info)

        # there is a single source
        self.assertEqual(len(self.calc.datastore['source_info']), 1)

        # check npz export
        export(('hcurves', 'npz'), self.calc.datastore)

        # check extraction
        sitecol = extract(self.calc.datastore, 'sitecol')
        self.assertEqual(repr(sitecol), '<SiteCollection with 1/1 sites>')

        # check minimum_magnitude discards the source
        with self.assertRaises(RuntimeError) as ctx:
            self.run_calc(case_1.__file__, 'job.ini', minimum_magnitude='4.5')
        self.assertEqual(str(ctx.exception), 'All sources were filtered away!')

    @attr('qa', 'hazard', 'classical')
    def test_wrong_smlt(self):
        with self.assertRaises(InvalidFile):
            self.run_calc(case_1.__file__, 'job_wrong.ini')

    @attr('qa', 'hazard', 'classical')
    def test_sa_period_too_big(self):
        imtls = '{"SA(4.1)": [0.1, 0.4, 0.6]}'
        with self.assertRaises(ValueError) as ctx:
            self.run_calc(
                case_1.__file__, 'job.ini',
                intensity_measure_types_and_levels=imtls)
        self.assertEqual(
            'SA(4.1) is out of the period range defined for SadighEtAl1997()',
            str(ctx.exception))

    @attr('qa', 'hazard', 'classical')
    def test_case_2(self):
        self.run_calc(case_2.__file__, 'job.ini')

        # check view_pmap for a single realization
        got = view('pmap:grp-00', self.calc.datastore)
        self.assertEqual(got, '''\
{0: <ProbabilityCurve
[[0.00103659 0.        ]
 [0.         0.        ]
 [0.         0.        ]
 [0.         0.        ]]>}''')

    @attr('qa', 'hazard', 'classical')
    def test_case_3(self):
        self.assert_curves_ok(
            ['hazard_curve-smltp_b1-gsimltp_b1.csv'],
            case_3.__file__)

    @attr('qa', 'hazard', 'classical')
    def test_case_4(self):
        self.assert_curves_ok(
            ['hazard_curve-smltp_b1-gsimltp_b1.csv'],
            case_4.__file__)

    @attr('qa', 'hazard', 'classical')
    def test_case_5(self):
        self.assert_curves_ok(
            ['hazard_curve-smltp_b1-gsimltp_b1.csv'],
            case_5.__file__)

    @attr('qa', 'hazard', 'classical')
    def test_case_6(self):
        self.assert_curves_ok(
            ['hazard_curve-smltp_b1-gsimltp_b1.csv'],
            case_6.__file__)

    @attr('qa', 'hazard', 'classical')
    def test_case_7(self):
        self.assert_curves_ok(
            ['hazard_curve-mean.csv',
             'hazard_curve-smltp_b1-gsimltp_b1.csv',
             'hazard_curve-smltp_b2-gsimltp_b1.csv'],
            case_7.__file__, kind='all')

        # exercising extract/mean_std_curves
        dict(extract(self.calc.datastore, 'mean_std_curves'))

        # exercise the warning for no output when mean_hazard_curves='false'
        self.run_calc(
            case_7.__file__, 'job.ini', mean_hazard_curves='false',
            poes='0.1')

    @attr('qa', 'hazard', 'classical')
    def test_case_8(self):
        self.assert_curves_ok(
            ['hazard_curve-smltp_b1_b2-gsimltp_b1.csv',
             'hazard_curve-smltp_b1_b3-gsimltp_b1.csv',
             'hazard_curve-smltp_b1_b4-gsimltp_b1.csv'],
            case_8.__file__, kind='all')

    @attr('qa', 'hazard', 'classical')
    def test_case_9(self):
        self.assert_curves_ok(
            ['hazard_curve-smltp_b1_b2-gsimltp_b1.csv',
             'hazard_curve-smltp_b1_b3-gsimltp_b1.csv'],
            case_9.__file__, kind='all')

    @attr('qa', 'hazard', 'classical')
    def test_case_10(self):
        self.assert_curves_ok(
            ['hazard_curve-smltp_b1_b2-gsimltp_b1.csv',
             'hazard_curve-smltp_b1_b3-gsimltp_b1.csv'],
            case_10.__file__, kind='all')

    @attr('qa', 'hazard', 'classical')
    def test_case_11(self):
        self.assert_curves_ok(
            ['hazard_curve-mean.csv',
             'hazard_curve-smltp_b1_b2-gsimltp_b1.csv',
             'hazard_curve-smltp_b1_b3-gsimltp_b1.csv',
             'hazard_curve-smltp_b1_b4-gsimltp_b1.csv',
             'quantile_curve-0.1.csv',
             'quantile_curve-0.9.csv'],
            case_11.__file__, kind='all')

    @attr('qa', 'hazard', 'classical')
    def test_case_12(self):
        self.assert_curves_ok(
            ['hazard_curve-smltp_b1-gsimltp_b1_b2.csv'],
            case_12.__file__)

    @attr('qa', 'hazard', 'classical')
    def test_case_13(self):
        self.assert_curves_ok(
            ['hazard_curve-mean_PGA.csv', 'hazard_curve-mean_SA(0.2).csv',
             'hazard_map-mean.csv'], case_13.__file__)

        # test recomputing the hazard maps, i.e. with --hc
        # must be run sequentially to avoid the usual heisenbug
        self.run_calc(
            case_13.__file__, 'job.ini', exports='csv', poes='0.2',
            hazard_calculation_id=str(self.calc.datastore.calc_id),
            concurrent_tasks='0', gsim_logic_tree_file='',
            source_model_logic_tree_file='')
        [fname] = export(('hmaps', 'csv'), self.calc.datastore)
        self.assertEqualFiles('expected/hazard_map-mean2.csv', fname,
                              delta=1E-5)

        # test extract/hazard/rlzs
        dic = dict(extract(self.calc.datastore, 'hazard/rlzs'))
        hcurves = sorted(k for k in dic if k.startswith('hcurves'))
        hmaps = sorted(k for k in dic if k.startswith('hmaps'))
        self.assertEqual(hcurves, ['hcurves/PGA/rlz-000',
                                   'hcurves/PGA/rlz-001',
                                   'hcurves/PGA/rlz-002',
                                   'hcurves/PGA/rlz-003',
                                   'hcurves/SA(0.2)/rlz-000',
                                   'hcurves/SA(0.2)/rlz-001',
                                   'hcurves/SA(0.2)/rlz-002',
                                   'hcurves/SA(0.2)/rlz-003'])
        self.assertEqual(hmaps, ['hmaps/poe-0.2/rlz-000',
                                 'hmaps/poe-0.2/rlz-001',
                                 'hmaps/poe-0.2/rlz-002',
                                 'hmaps/poe-0.2/rlz-003'])

        # test extract/hcurves/rlz-0 also works, used by the npz exports
        haz = dict(extract(self.calc.datastore, 'hcurves'))
        self.assertEqual(sorted(haz), ['all', 'investigation_time'])
        self.assertEqual(
            haz['all'].dtype.names, ('lon', 'lat', 'depth', 'mean'))
        array = haz['all']['mean']
        self.assertEqual(array.dtype.names, ('PGA', 'SA(0.2)'))
        self.assertEqual(array['PGA'].dtype.names,
                         ('0.005', '0.007', '0.0098', '0.0137', '0.0192',
                          '0.0269', '0.0376', '0.0527', '0.0738', '0.103',
                          '0.145', '0.203', '0.284'))

    @attr('qa', 'hazard', 'classical')
    def test_case_14(self):
        self.assert_curves_ok([
            'hazard_curve-smltp_simple_fault-gsimltp_AbrahamsonSilva2008.csv',
            'hazard_curve-smltp_simple_fault-gsimltp_CampbellBozorgnia2008.csv'
        ], case_14.__file__, kind='all')

    @attr('qa', 'hazard', 'classical')
    def test_case_15(self):  # full enumeration
        self.assert_curves_ok('''\
hazard_curve-max-PGA.csv,
hazard_curve-max-SA(0.1).csv
hazard_curve-mean-PGA.csv
hazard_curve-mean-SA(0.1).csv
hazard_uhs-max.csv
hazard_uhs-mean.csv
'''.split(), case_15.__file__, delta=1E-6)

        # test UHS XML export
        fnames = [f for f in export(('uhs', 'xml'), self.calc.datastore)
                  if 'mean' in f]
        self.assertEqualFiles('expected/hazard_uhs-mean-0.01.xml', fnames[0])
        self.assertEqualFiles('expected/hazard_uhs-mean-0.1.xml', fnames[1])
        self.assertEqualFiles('expected/hazard_uhs-mean-0.2.xml', fnames[2])

        # npz exports
        export(('hmaps', 'npz'), self.calc.datastore)
        export(('uhs', 'npz'), self.calc.datastore)

        # here is the size of assoc_by_grp for a complex logic tree
        # grp_id gsim_idx rlzis
        # 0	0	 {0, 1}
        # 0	1	 {2, 3}
        # 1	0	 {0, 2}
        # 1	1	 {1, 3}
        # 2	0	 {4}
        # 2	1	 {5}
        # 3	0	 {6}
        # 3	1	 {7}
        # nbytes = (2 + 2 + 8) * 8 + 4 * 4 + 4 * 2 = 120

        # full source model logic tree
        cinfo = self.calc.datastore['csm_info']
        ra0 = cinfo.get_rlzs_assoc()
        self.assertEqual(
            sorted(ra0.by_grp()), ['grp-00', 'grp-01', 'grp-02', 'grp-03'])

        # reduction of the source model logic tree
        ra = cinfo.get_rlzs_assoc(sm_lt_path=['SM2', 'a3b1'])
        self.assertEqual(len(ra.by_grp()), 1)
        numpy.testing.assert_equal(
            len(ra.by_grp()['grp-02']),
            len(ra0.by_grp()['grp-02']))

        # more reduction of the source model logic tree
        ra = cinfo.get_rlzs_assoc(sm_lt_path=['SM1'])
        self.assertEqual(sorted(ra.by_grp()), ['grp-00', 'grp-01'])
        numpy.testing.assert_equal(
            ra.by_grp()['grp-00'], ra0.by_grp()['grp-00'])
        numpy.testing.assert_equal(
            ra.by_grp()['grp-01'], ra0.by_grp()['grp-01'])

        # reduction of the gsim logic tree
        ra = cinfo.get_rlzs_assoc(trts=['Stable Continental Crust'])
        self.assertEqual(sorted(ra.by_grp()), ['grp-00', 'grp-01'])
        numpy.testing.assert_equal(ra.by_grp()['grp-00'][0], [0, [0, 1]])

    @attr('qa', 'hazard', 'classical')
    def test_case_16(self):   # sampling
        self.assert_curves_ok(
            ['hazard_curve-mean.csv',
             'quantile_curve-0.1.csv',
             'quantile_curve-0.9.csv'],
            case_16.__file__)

        # test single realization export
        [fname] = export(('hcurves/rlz-3', 'csv'), self.calc.datastore)
        self.assertEqualFiles('expected/hazard_curve-rlz-003.csv', fname)

    @attr('qa', 'hazard', 'classical')
    def test_case_17(self):  # oversampling
        self.assert_curves_ok(
            ['hazard_curve-smltp_b1-gsimltp_b1-ltr_0.csv',
             'hazard_curve-smltp_b2-gsimltp_b1-ltr_1.csv',
             'hazard_curve-smltp_b2-gsimltp_b1-ltr_2.csv',
             'hazard_curve-smltp_b2-gsimltp_b1-ltr_3.csv',
             'hazard_curve-smltp_b2-gsimltp_b1-ltr_4.csv'],
            case_17.__file__, kind='all')

    @attr('qa', 'hazard', 'classical')
    def test_case_18(self):  # GMPEtable
        self.assert_curves_ok(
            ['hazard_curve-mean_PGA.csv',
             'hazard_curve-mean_SA(0.2).csv',
             'hazard_curve-mean_SA(1.0).csv',
             'hazard_map-mean.csv',
             'hazard_uhs-mean.csv'],
            case_18.__file__, delta=1E-7)
        [fname] = export(('realizations', 'csv'), self.calc.datastore)
        self.assertEqualFiles('expected/realizations.csv', fname)

        # check exporting a single realization in XML and CSV
        [fname] = export(('uhs/rlz-1', 'xml'),  self.calc.datastore)
        if NOT_DARWIN:  # broken on macOS
            self.assertEqualFiles('expected/uhs-rlz-1.xml', fname)
        [fname] = export(('uhs/rlz-1', 'csv'),  self.calc.datastore)
        self.assertEqualFiles('expected/uhs-rlz-1.csv', fname)

        # extracting hmaps
        hmaps = dict(extract(self.calc.datastore, 'hmaps'))['all']['mean']
        self.assertEqual(
            hmaps.dtype.names,
            ('PGA-0.002105', 'SA(0.2)-0.002105', 'SA(1.0)-0.002105'))

    @attr('qa', 'hazard', 'classical')
    def test_case_19(self):
        self.assert_curves_ok([
            'hazard_curve-mean_PGA.csv',
            'hazard_curve-mean_SA(0.1).csv',
            'hazard_curve-mean_SA(0.15).csv',
        ], case_19.__file__, delta=1E-7)

    @attr('qa', 'hazard', 'classical')
    def test_case_20(self):  # Source geometry enumeration
        self.assert_curves_ok([
            'hazard_curve-smltp_sm1_sg1_cog1_char_complex-gsimltp_Sad1997.csv',
            'hazard_curve-smltp_sm1_sg1_cog1_char_plane-gsimltp_Sad1997.csv',
            'hazard_curve-smltp_sm1_sg1_cog1_char_simple-gsimltp_Sad1997.csv',
            'hazard_curve-smltp_sm1_sg1_cog2_char_complex-gsimltp_Sad1997.csv',
            'hazard_curve-smltp_sm1_sg1_cog2_char_plane-gsimltp_Sad1997.csv',
            'hazard_curve-smltp_sm1_sg1_cog2_char_simple-gsimltp_Sad1997.csv',
            'hazard_curve-smltp_sm1_sg2_cog1_char_complex-gsimltp_Sad1997.csv',
            'hazard_curve-smltp_sm1_sg2_cog1_char_plane-gsimltp_Sad1997.csv',
            'hazard_curve-smltp_sm1_sg2_cog1_char_simple-gsimltp_Sad1997.csv',
            'hazard_curve-smltp_sm1_sg2_cog2_char_complex-gsimltp_Sad1997.csv',
            'hazard_curve-smltp_sm1_sg2_cog2_char_plane-gsimltp_Sad1997.csv',
            'hazard_curve-smltp_sm1_sg2_cog2_char_simple-gsimltp_Sad1997.csv'],
            case_20.__file__, kind='all', delta=1E-7)

    @attr('qa', 'hazard', 'classical')
    def test_case_21(self):  # Simple fault dip and MFD enumeration
        self.assert_curves_ok([
            'hazard_curve-smltp_b1_mfd1_high_dip_dip30-gsimltp_Sad1997.csv',
            'hazard_curve-smltp_b1_mfd1_high_dip_dip45-gsimltp_Sad1997.csv',
            'hazard_curve-smltp_b1_mfd1_high_dip_dip60-gsimltp_Sad1997.csv',
            'hazard_curve-smltp_b1_mfd1_low_dip_dip30-gsimltp_Sad1997.csv',
            'hazard_curve-smltp_b1_mfd1_low_dip_dip45-gsimltp_Sad1997.csv',
            'hazard_curve-smltp_b1_mfd1_low_dip_dip60-gsimltp_Sad1997.csv',
            'hazard_curve-smltp_b1_mfd1_mid_dip_dip30-gsimltp_Sad1997.csv',
            'hazard_curve-smltp_b1_mfd1_mid_dip_dip45-gsimltp_Sad1997.csv',
            'hazard_curve-smltp_b1_mfd1_mid_dip_dip60-gsimltp_Sad1997.csv',
            'hazard_curve-smltp_b1_mfd2_high_dip_dip30-gsimltp_Sad1997.csv',
            'hazard_curve-smltp_b1_mfd2_high_dip_dip45-gsimltp_Sad1997.csv',
            'hazard_curve-smltp_b1_mfd2_high_dip_dip60-gsimltp_Sad1997.csv',
            'hazard_curve-smltp_b1_mfd2_low_dip_dip30-gsimltp_Sad1997.csv',
            'hazard_curve-smltp_b1_mfd2_low_dip_dip45-gsimltp_Sad1997.csv',
            'hazard_curve-smltp_b1_mfd2_low_dip_dip60-gsimltp_Sad1997.csv',
            'hazard_curve-smltp_b1_mfd2_mid_dip_dip30-gsimltp_Sad1997.csv',
            'hazard_curve-smltp_b1_mfd2_mid_dip_dip45-gsimltp_Sad1997.csv',
            'hazard_curve-smltp_b1_mfd2_mid_dip_dip60-gsimltp_Sad1997.csv',
            'hazard_curve-smltp_b1_mfd3_high_dip_dip30-gsimltp_Sad1997.csv',
            'hazard_curve-smltp_b1_mfd3_high_dip_dip45-gsimltp_Sad1997.csv',
            'hazard_curve-smltp_b1_mfd3_high_dip_dip60-gsimltp_Sad1997.csv',
            'hazard_curve-smltp_b1_mfd3_low_dip_dip30-gsimltp_Sad1997.csv',
            'hazard_curve-smltp_b1_mfd3_low_dip_dip45-gsimltp_Sad1997.csv',
            'hazard_curve-smltp_b1_mfd3_low_dip_dip60-gsimltp_Sad1997.csv',
            'hazard_curve-smltp_b1_mfd3_mid_dip_dip30-gsimltp_Sad1997.csv',
            'hazard_curve-smltp_b1_mfd3_mid_dip_dip45-gsimltp_Sad1997.csv',
            'hazard_curve-smltp_b1_mfd3_mid_dip_dip60-gsimltp_Sad1997.csv'],
            case_21.__file__, kind='all', delta=1E-7)
        [fname] = export(('sourcegroups', 'csv'), self.calc.datastore)
        self.assertEqualFiles('expected/sourcegroups.csv', fname)

    @attr('qa', 'hazard', 'classical')
    def test_case_22(self):  # crossing date line calculation for Alaska
        # this also tests the splitting of the source model in two files
        self.assert_curves_ok([
            '/hazard_curve-mean-PGA.csv', 'hazard_curve-mean-SA(0.1)',
            'hazard_curve-mean-SA(0.2).csv', 'hazard_curve-mean-SA(0.5).csv',
            'hazard_curve-mean-SA(1.0).csv', 'hazard_curve-mean-SA(2.0).csv',
        ], case_22.__file__)
        checksum = self.calc.datastore['/'].attrs['checksum32']
<<<<<<< HEAD
        self.assertEqual(checksum, 2733087285)
=======
        self.assertEqual(checksum, 3294662884)
>>>>>>> 1bbf0133

    @attr('qa', 'hazard', 'classical')
    def test_case_23(self):  # filtering away on TRT
        self.assert_curves_ok(['hazard_curve.csv'], case_23.__file__)

    @attr('qa', 'hazard', 'classical')
    def test_case_24(self):  # UHS
        self.assert_curves_ok([
            'hazard_curve-PGA.csv', 'hazard_curve-PGV.csv',
            'hazard_curve-SA(0.025).csv', 'hazard_curve-SA(0.05).csv',
            'hazard_curve-SA(0.1).csv', 'hazard_curve-SA(0.2).csv',
            'hazard_curve-SA(0.5).csv', 'hazard_curve-SA(1.0).csv',
            'hazard_curve-SA(2.0).csv', 'hazard_uhs.csv'], case_24.__file__)

    @attr('qa', 'hazard', 'classical')
    def test_case_25(self):  # negative depths
        self.assert_curves_ok(['hazard_curve-smltp_b1-gsimltp_b1.csv'],
                              case_25.__file__)

    @attr('qa', 'hazard', 'classical')
    def test_case_26(self):  # split YoungsCoppersmith1985MFD
        self.assert_curves_ok(['hazard_curve-rlz-000.csv'], case_26.__file__)

    @attr('qa', 'hazard', 'classical')
    def test_case_27(self):  # Nankai mutex model
        self.assert_curves_ok(['hazard_curve.csv'], case_27.__file__)

    @attr('qa', 'hazard', 'classical')
    def test_case_28(self):  # North Africa
        # MultiPointSource with modify MFD logic tree
        self.assert_curves_ok([
            'hazard_curve-mean-PGA.csv', 'hazard_curve-mean-SA(0.05).csv',
            'hazard_curve-mean-SA(0.1).csv', 'hazard_curve-mean-SA(0.2).csv',
            'hazard_curve-mean-SA(0.5)', 'hazard_curve-mean-SA(1.0).csv',
            'hazard_curve-mean-SA(2.0).csv'], case_28.__file__)

    @attr('qa', 'hazard', 'classical')
    def test_case_29(self):  # non parametric source
        # check the high IMLs are zeros: this is a test for
        # NonParametricProbabilisticRupture.get_probability_no_exceedance
        self.assert_curves_ok(['hazard_curve-PGA.csv'], case_29.__file__)

    @attr('qa', 'hazard', 'classical')
    def test_case_30(self):  # point on the international data line
        if NOT_DARWIN:  # broken on macOS
            self.assert_curves_ok(['hazard_curve-PGA.csv'], case_30.__file__)

    @attr('qa', 'hazard', 'classical')
    def test_case_31(self):
        # source specific logic tree
        self.assert_curves_ok(['hazard_curve-mean-PGA.csv',
                               'hazard_curve-std-PGA.csv'], case_31.__file__)<|MERGE_RESOLUTION|>--- conflicted
+++ resolved
@@ -408,11 +408,7 @@
             'hazard_curve-mean-SA(1.0).csv', 'hazard_curve-mean-SA(2.0).csv',
         ], case_22.__file__)
         checksum = self.calc.datastore['/'].attrs['checksum32']
-<<<<<<< HEAD
-        self.assertEqual(checksum, 2733087285)
-=======
-        self.assertEqual(checksum, 3294662884)
->>>>>>> 1bbf0133
+        self.assertEqual(checksum, 335780497)
 
     @attr('qa', 'hazard', 'classical')
     def test_case_23(self):  # filtering away on TRT
