#  -*- coding: utf-8 -*-
#  vim: tabstop=4 shiftwidth=4 softtabstop=4

#  Copyright (c) 2018, GEM Foundation

#  OpenQuake is free software: you can redistribute it and/or modify it
#  under the terms of the GNU Affero General Public License as published
#  by the Free Software Foundation, either version 3 of the License, or
#  (at your option) any later version.

#  OpenQuake is distributed in the hope that it will be useful,
#  but WITHOUT ANY WARRANTY; without even the implied warranty of
#  MERCHANTABILITY or FITNESS FOR A PARTICULAR PURPOSE.  See the
#  GNU Affero General Public License for more details.

#  You should have received a copy of the GNU Affero General Public License
#  along with OpenQuake.  If not, see <http://www.gnu.org/licenses/>.
from urllib.request import urlopen
from urllib.error import HTTPError
import io
import re
import math
import zipfile
import logging
import numpy
from scipy.stats import truncnorm
from scipy import interpolate

from openquake.hazardlib import geo, site, imt, correlation
from openquake.hazardlib.shakemapconverter import get_shakemap_array

US_GOV = 'https://earthquake.usgs.gov'
SHAKEMAP_URL = US_GOV + '/earthquakes/eventpage/{}#shakemap'
URL_RX = '/archive/product/shakemap/[^>]*?/(\d+)/download/'
GRID_RX = URL_RX + 'grid\.xml(\.zip)?'
UNCERTAINTY_RX = URL_RX + "uncertainty\.xml(\.zip)?"

F32 = numpy.float32
PCTG = 100  # percent of g, the gravity acceleration


class DownloadFailed(Exception):
    """Raised by shakemap.download"""


class MissingLink(Exception):
    """Could not find link in web page"""


def _download(url):
    try:
        with urlopen(url) as f:
            return f.read().decode('utf-8')
    except HTTPError as exc:  # not found
        raise DownloadFailed('%s: %s' % (exc.msg, url)) from None


def urlextract(url, fname):
    """
    Download and unzip an archive and extract the underlying fname
    """
    if url.endswith('.zip'):
        with urlopen(url) as f:
            data = io.BytesIO(f.read())
        with zipfile.ZipFile(data) as z:
            return z.open(fname)
    else:  # not a zip
        return urlopen(url)


def download_array(shakemap_id, shakemap_url=SHAKEMAP_URL):
    """
    :param shakemap_id: USGS Shakemap ID
    :returns: an array with the shakemap
    """
    url = shakemap_url.format(shakemap_id)
    logging.info('Downloading %s', url)
    grid = re.search(GRID_RX, _download(url))
    uncertainty = re.search(UNCERTAINTY_RX, _download(url))
    if grid is None:
        raise MissingLink('Could not find grid.xml.zip link in %s' % url)
    if uncertainty is None:
        with urlopen(US_GOV + grid.group()) as f:
            return get_shakemap_array(f)
    else:
        with urlextract(US_GOV + grid.group(), 'grid.xml') as f1, \
             urlextract(US_GOV + uncertainty.group(), 'uncertainty.xml') as f2:
            return get_shakemap_array(f1, f2)


def get_sitecol_shakemap(array_or_id, sitecol=None, assoc_dist=None):
    """
    :param array_or_id: shakemap array or shakemap ID
    :param sitecol: SiteCollection used to reduce the shakemap
    :param assoc_dist: association distance
    :returns: a pair (filtered site collection, filtered shakemap)
    """
    if isinstance(array_or_id, str):  # shakemap ID
        array = download_array(array_or_id)
    else:  # shakemap array
        array = array_or_id
    if sitecol is None:  # extract the sites from the shakemap
        return site.SiteCollection.from_shakemap(array), array

    # associate the shakemap to the (filtered) site collection
    bbox = (array['lon'].min(), array['lat'].min(),
            array['lon'].max(), array['lat'].max())
    sitecol_within = sitecol.within_bbox(bbox)
    logging.info('Associating %d GMVs to %d sites',
                 len(array), len(sitecol_within))
    return geo.utils.assoc(array, sitecol_within, assoc_dist, 'warn')


# Here is the explanation of USGS for the units they are using:
# PGA = peak ground acceleration (percent-g)
# PSA03 = spectral acceleration at 0.3 s period, 5% damping (percent-g)
# PSA10 = spectral acceleration at 1.0 s period, 5% damping (percent-g)
# PSA30 = spectral acceleration at 3.0 s period, 5% damping (percent-g)
# STDPGA = the standard deviation of PGA (natural log of percent-g)


def spatial_correlation_array(dmatrix, imts, correl='spatial',
                              vs30clustered=True):
    """
    :param dmatrix: distance matrix of shape (N, N)
    :param imts: M intensity measure types
    :param correl: 'no correlation', 'full correlation', 'spatial'
    :param vs30clustered: flag, True by default
    :returns: array of shape (M, N, N)
    """
    n = len(dmatrix)
    corr = numpy.zeros((len(imts), n, n))
    for imti, im in enumerate(imts):
        if correl == 'no correlation':
            corr[imti] = numpy.zeros((n, n))
        if correl == 'full correlation':
            corr[imti] = numpy.eye(n)
        elif correl == 'spatial':
            corr[imti] = correlation.jbcorrelation(dmatrix, im, vs30clustered)
    return corr


def spatial_covariance_array(stddev, corrmatrices):
    """
    :param stddev: array of shape (M, N)
    :param corrmatrices: array of shape (M, N, N)
    :returns: an array of shape (M, N, N)
    """
    # this depends on sPGA, sSa03, sSa10, sSa30
    M, N = corrmatrices.shape[:2]
    matrices = []
    for i, std in enumerate(stddev):
        covmatrix = numpy.zeros((N, N))
        for j in range(N):
            for k in range(N):
                covmatrix[j, k] = corrmatrices[i, j, k] * std[j] * std[k]
        matrices.append(covmatrix)
    return numpy.array(matrices)


def cross_correlation_matrix(imts, corr='cross'):
    """
    :param imts: M intensity measure types
    :param corr: 'no correlation', 'full correlation' or 'cross'
    """
    # if there is only PGA this is a 1x1 identity matrix
    M = len(imts)
    cross_matrix = numpy.zeros((M, M))
    for i, im in enumerate(imts):
        T1 = im.period or 0.05

        for j in range(M):
            T2 = imts[j].period or 0.05
            if i == j:
                cross_matrix[i, j] = 1
            else:
                Tmax = max([T1, T2])
                Tmin = min([T1, T2])
                II = 1 if Tmin < 0.189 else 0
                if corr == 'no correlation':
                    cross_matrix[i, j] = 0
                if corr == 'full correlation':
                    cross_matrix[i, j] = 0.99999
                if corr == 'cross':
                    cross_matrix[i, j] = 1 - math.cos(math.pi / 2 - (
                        0.359 + 0.163 * II * math.log(Tmin / 0.189)
                    ) * math.log(Tmax / Tmin))

    return cross_matrix


def amplify_gmfs(imts, vs30s, gmfs):
    """
    Amplify the ground shaking depending on the vs30s
    """
    n = len(vs30s)
    out = [amplify_ground_shaking(im.period, vs30s[i], gmfs[m * n + i])
           for m, im in enumerate(imts) for i in range(n)]
    return numpy.array(out)


def amplify_ground_shaking(T, vs30, gmvs):
    """
    :param T: period
    :param vs30: velocity
    :param gmvs: ground motion values for the current site
    """
    interpolator = interpolate.interp1d(
        [-1, 0.1, 0.2, 0.3, 0.4, 100],
        [(760 / vs30)**0.35,
         (760 / vs30)**0.35,
         (760 / vs30)**0.25,
         (760 / vs30)**0.10,
         (760 / vs30)**-0.05,
         (760 / vs30)**-0.05],
    ) if T <= 0.3 else interpolate.interp1d(
        [-1, 0.1, 0.2, 0.3, 0.4, 100],
        [(760 / vs30)**0.65,
         (760 / vs30)**0.65,
         (760 / vs30)**0.60,
         (760 / vs30)**0.53,
         (760 / vs30)**0.45,
         (760 / vs30)**0.45],
    )
    return interpolator(gmvs) * gmvs


def cholesky(spatial_cov, cross_corr):
    """
    Decompose the spatial covariance and cross correlation matrices
    """
    M, N = spatial_cov.shape[:2]
    L = numpy.array([numpy.linalg.cholesky(spatial_cov[i]) for i in range(M)])
    LLT = []
    for i in range(M):
        row = [numpy.dot(L[i], L[j].T) * cross_corr[i, j] for j in range(M)]
        for j in range(N):
            singlerow = numpy.zeros(M * N)
            for i in range(M):
                singlerow[i * N:(i + 1) * N] = row[i][j]
            LLT.append(singlerow)
    return numpy.linalg.cholesky(numpy.array(LLT))


def to_gmfs(shakemap, crosscorr, site_effects, trunclevel, num_gmfs, seed):
    """
    :returns: an array of GMFs of shape (R, N, E, M)
    """
    std = shakemap['std']
    imts = [imt.from_string(name) for name in std.dtype.names]
    val = {imt: numpy.log(shakemap['val'][imt]) - std[imt] ** 2 / 2.
           for imt in std.dtype.names}
    dmatrix = geo.geodetic.distance_matrix(shakemap['lon'], shakemap['lat'])
    spatial_corr = spatial_correlation_array(dmatrix, imts)
    stddev = [std[imt] for imt in std.dtype.names]
    spatial_cov = spatial_covariance_array(stddev, spatial_corr)
    cross_corr = cross_correlation_matrix(imts, crosscorr)
    M, N = spatial_corr.shape[:2]
    mu = numpy.array([numpy.ones(num_gmfs) * val[imt][j]
                      for imt in std.dtype.names for j in range(N)])
    # mu has shape (M * N, E)
    L = cholesky(spatial_cov, cross_corr)  # shape (M * N, M * N)
    Z = truncnorm.rvs(-trunclevel, trunclevel, loc=0, scale=1,
                      size=(M * N, num_gmfs), random_state=seed)
    # Z has shape (M * N, E)
    gmfs = numpy.exp(numpy.dot(L, Z) + mu)
    if site_effects:
        gmfs = amplify_gmfs(imts, shakemap['vs30'], gmfs) * 0.8
<<<<<<< HEAD
    return gmfs.reshape((1, M, N, num_gmfs)).transpose(0, 2, 3, 1)
=======
    return gmfs.reshape((1, M, N, num_gmfs)).transpose(0, 2, 3, 1) / PCTG

"""
here is an example for Tanzania:
https://earthquake.usgs.gov/archive/product/shakemap/us10006nkx/us/1480920466172/download/grid.xml
"""
>>>>>>> 894cdfcf
<|MERGE_RESOLUTION|>--- conflicted
+++ resolved
@@ -266,13 +266,4 @@
     gmfs = numpy.exp(numpy.dot(L, Z) + mu)
     if site_effects:
         gmfs = amplify_gmfs(imts, shakemap['vs30'], gmfs) * 0.8
-<<<<<<< HEAD
-    return gmfs.reshape((1, M, N, num_gmfs)).transpose(0, 2, 3, 1)
-=======
-    return gmfs.reshape((1, M, N, num_gmfs)).transpose(0, 2, 3, 1) / PCTG
-
-"""
-here is an example for Tanzania:
-https://earthquake.usgs.gov/archive/product/shakemap/us10006nkx/us/1480920466172/download/grid.xml
-"""
->>>>>>> 894cdfcf
+    return gmfs.reshape((1, M, N, num_gmfs)).transpose(0, 2, 3, 1) / PCTG