--- conflicted
+++ resolved
@@ -33,11 +33,7 @@
 from openquake.hazardlib.calc import filters
 from openquake.hazardlib.gsim.base import ContextMaker, FarAwayRupture
 from openquake.hazardlib.imt import from_string
-<<<<<<< HEAD
-from openquake.baselib.general import deprecated
 from openquake.hazardlib.source.base import SourceGroup, SourceGroupCollection
-=======
->>>>>>> 102ec9ca
 
 
 def init_curves(num_sites, imtls, interdep='indep'):
@@ -173,17 +169,10 @@
         are records with fields given by the intensity measure types; the
         size of each field is given by the number of levels in ``imtls``.
     """
-<<<<<<< HEAD
-    sources_by_trt = collections.defaultdict(list)
-    for src in sources:
-        sources_by_trt[src.tectonic_region_type].append(src)
-    curves = init_curves(len(sites), imtls)
-=======
     imtls = DictArray(imtls)
     sources_by_trt = groupby(
         sources, operator.attrgetter('tectonic_region_type'))
     pmap = ProbabilityMap()
->>>>>>> 102ec9ca
     for trt in sources_by_trt:
         pmap |= hazard_curves_per_trt(
             sources_by_trt[trt], sites, imtls, [gsim_by_trt[trt]],
@@ -292,12 +281,9 @@
         monitor.calc_times.append((src.id, time.time() - t0))
         # NB: source.id is an integer; it should not be confused
         # with source.source_id, which is a string
-<<<<<<< HEAD
-        for imt in imtls:
-            curves[imt] = 1. - curves[imt]
-
-        acc = agg_curves(acc, curves)
-    return acc
+    monitor.eff_ruptures = pne_mon.counts  # contributing ruptures
+    return pmap
+
 
 
 def hazard_curves_per_group(
@@ -495,8 +481,4 @@
                     rupture_site_filter)[0], 1.0)
         # Final aggregation
         curves_fin = agg_curves(curves_fin, curves)
-    return curves_fin
-=======
-    monitor.eff_ruptures = pne_mon.counts  # contributing ruptures
-    return pmap
->>>>>>> 102ec9ca
+    return curves_fin