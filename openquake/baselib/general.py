# -*- coding: utf-8 -*-
# vim: tabstop=4 shiftwidth=4 softtabstop=4

# Copyright (c) 2010-2014, GEM Foundation.
#
# OpenQuake is free software: you can redistribute it and/or modify it
# under the terms of the GNU Affero General Public License as published
# by the Free Software Foundation, either version 3 of the License, or
# (at your option) any later version.
#
# OpenQuake is distributed in the hope that it will be useful,
# but WITHOUT ANY WARRANTY; without even the implied warranty of
# MERCHANTABILITY or FITNESS FOR A PARTICULAR PURPOSE.  See the
# GNU General Public License for more details.
#
# You should have received a copy of the GNU Affero General Public License
# along with OpenQuake.  If not, see <http://www.gnu.org/licenses/>.


"""
Utility functions of general interest.
"""

import os
import sys
import imp
import math
import tempfile
import importlib
import itertools
import subprocess
import collections

import numpy


class WeightedSequence(collections.MutableSequence):
    """
    A wrapper over a sequence of weighted items with a total weight attribute.
    Adding items automatically increases the weight.
    """
    @classmethod
    def merge(cls, ws_list):
        """
        Merge a set of WeightedSequence objects.

        :param ws_list:
            a sequence of :class:
            `openquake.baselib.general.WeightedSequence` instances
        :returns:
            a `openquake.baselib.general.WeightedSequence` instance
        """
        return sum(ws_list, cls())

    def __init__(self, seq=()):
        """
        param seq: a finite sequence of pairs (item, weight)
        """
        self._seq = []
        self.weight = 0
        self.extend(seq)

    def __getitem__(self, sliceobj):
        """
        Return an item or a slice
        """
        return self._seq[sliceobj]

    def __setitem__(self, i, v):
        """
        Modify the sequence
        """
        self._seq[i] = v

    def __delitem__(self, sliceobj):
        """
        Remove an item from the sequence
        """
        del self._seq[sliceobj]

    def __len__(self):
        """
        The length of the sequence
        """
        return len(self._seq)

    def __add__(self, other):
        """
        Add two weighted sequences and return a new WeightedSequence
        with weight equal to the sum of the weights.
        """
        new = self.__class__()
        new._seq.extend(self._seq)
        new._seq.extend(other._seq)
        new.weight = self.weight + other.weight
        return new

    def insert(self, i, (item, weight)):
        """
        Insert an item with the given weight in the sequence
        """
        self._seq.insert(i, item)
        self.weight += weight

    def __lt__(self, other):
        """
        Ensure ordering by weight
        """
        return self.weight < other.weight

    def __eq__(self, other):
        """
        Compare for equality the items contained in self
        """
        return all(x == y for x, y in zip(self, other))

    def __repr__(self):
        """
        String representation of the sequence, including the weight
        """
        return '<%s %s, weight=%s>' % (self.__class__.__name__,
                                       self._seq, self.weight)


def distinct(keys):
    """
    Return the distinct keys in order.
    """
    known = set()
    outlist = []
    for key in keys:
        if key not in known:
            outlist.append(key)
        known.add(key)
    return outlist


def ceil(a, b):
    """
    Divide a / b and return the biggest integer close to the quotient.

    :param a:
        a number
    :param b:
        a positive number
    :returns:
        the biggest integer close to the quotient
    """
    assert b > 0, b
    return int(math.ceil(float(a) / b))


def block_splitter(items, max_weight, weight=lambda item: 1,
                   kind=lambda item: 'Unspecified'):
    """
    :param items: an iterator over items
    :param max_weight: the max weight to split on
    :param weight: a function returning the weigth of a given item
    :param kind: a function returning the kind of a given item

    Group together items of the same kind until the total weight exceeds the
    `max_weight` and yield `WeightedSequence` instances. Items
    with weight zero are ignored.

    For instance

     >>> items = 'ABCDE'
     >>> list(block_splitter(items, 3))
     [<WeightedSequence ['A', 'B', 'C'], weight=3>, <WeightedSequence ['D', 'E'], weight=2>]

    The default weight is 1 for all items.
    """
    if max_weight <= 0:
        raise ValueError('max_weight=%s' % max_weight)
    ws = WeightedSequence([])
    prev_kind = 'Unspecified'
    for item in items:
        w = weight(item)
        k = kind(item)
        if w < 0:  # error
            raise ValueError('The item %r got a negative weight %s!' %
                             (item, w))
        elif w == 0:  # ignore items with 0 weight
            pass
        elif ws.weight + w > max_weight or k != prev_kind:
            new_ws = WeightedSequence([(item, w)])
            if ws:
                yield ws
            ws = new_ws
        else:
            ws.append((item, w))
        prev_kind = k
    if ws:
        yield ws


def split_in_blocks(sequence, hint, weight=lambda item: 1,
                    key=lambda item: 'Unspecified'):
    """
    Split the `sequence` in a number of WeightedSequences close to `hint`.

    :param sequence: a finite sequence of items
    :param hint: an integer suggesting the number of subsequences to generate
    :param weight: a function returning the weigth of a given item
    :param key: a function returning the key of a given item

    The WeightedSequences are of homogeneous key and they try to be
    balanced in weight. For instance

     >>> items = 'ABCDE'
     >>> list(split_in_blocks(items, 3))
     [<WeightedSequence ['A', 'B'], weight=2>, <WeightedSequence ['C', 'D'], weight=2>, <WeightedSequence ['E'], weight=1>]

    """
    assert hint > 0, hint
    items = list(sequence)
    total_weight = float(sum(weight(item) for item in items))
    return block_splitter(items, math.ceil(total_weight / hint), weight, key)


def deep_eq(a, b, decimal=7, exclude=None):
    """Deep compare two objects for equality by traversing __dict__ and
    __slots__.

    Caution: This function will exhaust generators.

    :param decimal:
        Desired precision (digits after the decimal point) for numerical
        comparisons.

    :param exclude:
        A list of attributes that will be excluded when traversing objects

    :returns:
        Return `True` or `False` (to indicate if objects are equal) and a `str`
        message. If the two objects are equal, the message is empty. If the two
        objects are not equal, the message indicates which part of the
        comparison failed.
    """
    exclude = exclude or []

    try:
        _deep_eq(a, b, decimal=decimal, exclude=exclude)
    except AssertionError, err:
        return False, err.message
    return True, ''


def _deep_eq(a, b, decimal, exclude=None):
    """Do the actual deep comparison. If the two items up for comparison are
    not equal, a :exception:`AssertionError` is raised (to
    :function:`deep_eq`).
    """

    exclude = exclude or []

    def _test_dict(a, b):
        """Compare `dict` types recursively."""
        assert len(a) == len(b), (
            "Dicts %(a)s and %(b)s do not have the same length."
            " Actual lengths: %(len_a)s and %(len_b)s") % dict(
            a=a, b=b, len_a=len(a), len_b=len(b))

        for key in a:
            if not key in exclude:
                _deep_eq(a[key], b[key], decimal)

    def _test_seq(a, b):
        """Compare `list` or `tuple` types recursively."""
        assert len(a) == len(b), (
            "Sequences %(a)s and %(b)s do not have the same length."
            " Actual lengths: %(len_a)s and %(len_b)s") % \
            dict(a=a, b=b, len_a=len(a), len_b=len(b))

        for i, item in enumerate(a):
            _deep_eq(item, b[i], decimal)

    # lists or tuples
    if isinstance(a, (list, tuple)):
        _test_seq(a, b)
    # dicts
    elif isinstance(a, dict):
        _test_dict(a, b)
    # objects with a __dict__
    elif hasattr(a, '__dict__'):
        assert a.__class__ == b.__class__, (
            "%s and %s are different classes") % (a.__class__, b.__class__)
        _test_dict(a.__dict__, b.__dict__)
    # iterables (not strings)
    elif isinstance(a, collections.Iterable) and not isinstance(a, str):
        # If there's a generator or another type of iterable, treat it as a
        # `list`. NOTE: Generators will be exhausted if you do this.
        _test_seq(list(a), list(b))
    # objects with __slots__
    elif hasattr(a, '__slots__'):
        assert a.__class__ == b.__class__, (
            "%s and %s are different classes") % (a.__class__, b.__class__)
        assert a.__slots__ == b.__slots__, (
            "slots %s and %s are not the same") % (a.__slots__, b.__slots__)
        for slot in a.__slots__:
            if not slot in exclude:
                _deep_eq(getattr(a, slot), getattr(b, slot), decimal)
    else:
        # Objects must be primitives

        # Are they numbers?
        if isinstance(a, (int, long, float, complex)):
            numpy.testing.assert_almost_equal(a, b, decimal=decimal)
        else:
            assert a == b, "%s != %s" % (a, b)


def writetmp(content=None, dir=None, prefix="tmp", suffix="tmp"):
    """Create temporary file with the given content.

    Please note: the temporary file must be deleted by the caller.

    :param string content: the content to write to the temporary file.
    :param string dir: directory where the file should be created
    :param string prefix: file name prefix
    :param string suffix: file name suffix
    :returns: a string with the path to the temporary file
    """
    if dir is not None:
        if not os.path.exists(dir):
            os.makedirs(dir)
    fh, path = tempfile.mkstemp(dir=dir, prefix=prefix, suffix=suffix)
    if content:
        fh = os.fdopen(fh, "w")
        fh.write(content)
        fh.close()
    return path


def run_in_process(code, *args):
    """
    Run in an external process the given Python code and return the
    output as a Python object. If there are arguments, then code is
    taken as a template and traditional string interpolation is performed.

    :param code: string or template describing Python code
    :param args: arguments to be used for interpolation
    :returns: the output of the process, as a Python object
    """
    if args:
        code %= args
    try:
        out = subprocess.check_output([sys.executable, '-c', code])
    except subprocess.CalledProcessError as exc:
        print >> sys.stderr, exc.cmd[-1]
        raise
    if out:
        return eval(out, {}, {})


class CodeDependencyError(Exception):
    pass


def import_all(module_or_package):
    """
    If `module_or_package` is a module, just import it; if it is a package,
    recursively imports all the modules it contains. Returns the names of
    the modules that were imported as a set. The set can be empty if
    the modules were already in sys.modules.
    """
    already_imported = set(sys.modules)
    mod_or_pkg = importlib.import_module(module_or_package)
    if not hasattr(mod_or_pkg, '__path__'):  # is a simple module
        return set(sys.modules) - already_imported
    # else import all modules contained in the package
    [pkg_path] = mod_or_pkg.__path__
    n = len(pkg_path)
    for cwd, dirs, files in os.walk(pkg_path):
        if all(os.path.basename(f) != '__init__.py' for f in files):
            # the current working directory is not a subpackage
            continue
        for f in files:
            if f.endswith('.py'):
                # convert PKGPATH/subpackage/module.py -> subpackage.module
                # works at any level of nesting
                modname = (module_or_package + cwd[n:].replace('/', '.') +
                           '.' + os.path.basename(f[:-3]))
                try:
                    importlib.import_module(modname)
                except Exception as exc:
                    print >> sys.stderr, 'Could not import %s: %s: %s' % (
                        modname, exc.__class__.__name__, exc)
    return set(sys.modules) - already_imported


def assert_independent(package, *packages):
    """
    :param package: Python name of a module/package
    :param packages: Python names of modules/packages

    Make sure the `package` does not depend from the `packages`.
    For instance

    >>> assert_independent('openquake.hazardlib',
    ...                    'openquake.risklib', 'openquake.commonlib')
    >>> assert_independent('openquake.risklib',
    ...                    'openquake.hazardlib', 'openquake.commonlib')
    >>> assert_independent('openquake.risklib.tests', 'openquake.risklib')
    Traceback (most recent call last):
    ...
    CodeDependencyError: openquake.risklib.tests depends on openquake.risklib
    """
    assert packages, 'At least one package must be specified'
    import_package = 'from openquake.baselib.general import import_all\n' \
                     'print import_all("%s")' % package
    imported_modules = run_in_process(import_package)
    for mod in imported_modules:
        for pkg in packages:
            if mod.startswith(pkg):
                raise CodeDependencyError('%s depends on %s' % (package, pkg))


def search_module(module, syspath=sys.path):
    """
    Given a module name (possibly with dots) returns the corresponding
    filepath, or None, if the module cannot be found.

    :param module: (dotted) name of the Python module to look for
    :param syspath: a list of directories to search (default sys.path)
    """
    lst = module.split(".")
    pkg, submodule = lst[0], ".".join(lst[1:])
    try:
        fileobj, filepath, descr = imp.find_module(pkg, syspath)
    except ImportError:
        return
    if submodule:  # recursive search
        return search_module(submodule, [filepath])
    return filepath


class CallableDict(collections.OrderedDict):
    """
    A callable object built on top of a dictionary of functions,
    dispatching on the first argument according to the given keyfunc.
    The default keyfunc is the identity function, i.e. the first
    argument is assumed to be the key.
    """
    def __init__(self, keyfunc=lambda key: key):
        super(CallableDict, self).__init__()
        self.keyfunc = keyfunc

    def add(self, *keys):
        """
        Return a decorator registering a new implementation for the
        CallableDict for the given keys.
        """
        def decorator(func):
            for key in keys:
                self[key] = func
            return func
        return decorator

    def __call__(self, obj, *args, **kw):
        key = self.keyfunc(obj)
        if not key in self:
            raise KeyError(
                'There is nothing registered for %s' % repr(key))
        return self[key](obj, *args, **kw)


class AccumDict(dict):
    """
    An accumulating dictionary, useful to accumulate variables.

    >>> acc = AccumDict()
    >>> acc += {'a': 1}
    >>> acc += {'a': 1, 'b': 1}
    >>> acc
    {'a': 2, 'b': 1}
    >>> {'a': 1} + acc
    {'a': 3, 'b': 1}
    >>> acc + 1
    {'a': 3, 'b': 2}
    >>> 1 - acc
    {'a': -1, 'b': 0}
    >>> acc - 1
    {'a': 1, 'b': 0}

    Also the multiplication has been defined:

    >>> prob1 = AccumDict(a=0.4, b=0.5)
    >>> prob2 = AccumDict(b=0.5)
    >>> prob1 * prob2
    {'a': 0.4, 'b': 0.25}
    >>> prob1 * 1.2
    {'a': 0.48, 'b': 0.6}
    >>> 1.2 * prob1
    {'a': 0.48, 'b': 0.6}
    """

    def __iadd__(self, other):
        if hasattr(other, 'iteritems'):
            for k, v in other.iteritems():
                try:
                    self[k] = self[k] + v
                except KeyError:
                    self[k] = v
        else:  # add other to all elements
            for k in self:
                self[k] = self[k] + other
        return self

    def __add__(self, other):
        new = self.__class__(self)
        new += other
        return new

    __radd__ = __add__

    def __isub__(self, other):
        if hasattr(other, 'iteritems'):
            for k, v in other.iteritems():
                try:
                    self[k] = self[k] - v
                except KeyError:
                    self[k] = v
        else:  # subtract other to all elements
            for k in self:
                self[k] = self[k] - other
        return self

    def __sub__(self, other):
        new = self.__class__(self)
        new -= other
        return new

    def __rsub__(self, other):
        return - self.__sub__(other)

    def __neg__(self):
        return self.__class__({k: -v for k, v in self.iteritems()})

    def __imul__(self, other):
        if hasattr(other, 'iteritems'):
            for k, v in other.iteritems():
                try:
                    self[k] = self[k] * v
                except KeyError:
                    self[k] = v
        else:  # add other to all elements
            for k in self:
                self[k] = self[k] * other
        return self

    def __mul__(self, other):
        new = self.__class__(self)
        new *= other
        return new

    __rmul__ = __mul__

<<<<<<< HEAD
    def __div__(self, other):
        return self * (1. / other)
=======
    def apply(self, func, *extras):
        """
        >>> a = AccumDict({'a': 1,  'b': 2})
        >>> a.apply(lambda x, y: 2 * x + y, 1)
        {'a': 3, 'b': 5}
        """
        return self.__class__({key: func(value, *extras)
                               for key, value in self.iteritems()})
>>>>>>> 0b2aa4d4


def groupby(objects, key):
    """
    :param objects: a sequence of objects with a key value
    :param key: the key function to extract the key value
    :returns: an OrderedDict {key value: list of objects}

    >>> groupby('pippo', key=lambda x: x)
    OrderedDict([('i', ['i']), ('o', ['o']), ('p', ['p', 'p', 'p'])])
    """
    kgroups = itertools.groupby(sorted(objects, key=key), key)
    return collections.OrderedDict((k, list(group)) for k, group in kgroups)<|MERGE_RESOLUTION|>--- conflicted
+++ resolved
@@ -556,10 +556,9 @@
 
     __rmul__ = __mul__
 
-<<<<<<< HEAD
     def __div__(self, other):
         return self * (1. / other)
-=======
+
     def apply(self, func, *extras):
         """
         >>> a = AccumDict({'a': 1,  'b': 2})
@@ -568,7 +567,6 @@
         """
         return self.__class__({key: func(value, *extras)
                                for key, value in self.iteritems()})
->>>>>>> 0b2aa4d4
 
 
 def groupby(objects, key):
