--- conflicted
+++ resolved
@@ -569,226 +569,6 @@
                                for key, value in self.iteritems()})
 
 
-<<<<<<< HEAD
-def array_to_dict(array):
-    """
-    Convert a composite array into an array-valued AccumDict
-    """
-    return AccumDict({k: array[k] for k in array.dtype.fields})
-
-
-def dict_to_array(dic):
-    """
-    Convert an array-valued dictionary key -> (N, L) into an array of N
-    elements using a composite dtype.
-
-    >>> m1 = numpy.array([[1, 2], [3, 4]])  # 2 x 2
-    >>> m2 = numpy.array([[5, 6, 7], [8, 0, 1]])  # 2 x 3
-    >>> dic = {'a': m1, 'b': m2}
-    >>> print dict_to_array(dic)
-    [([1.0, 2.0], [5.0, 6.0, 7.0]) ([3.0, 4.0], [8.0, 0.0, 1.0])]
-    """
-    keys = sorted(dic)
-    descr = []
-    for k in keys:
-        val = dic[k]
-        n, l = val.shape
-        pair = (k, float, l)
-        descr.append(pair)
-    array = numpy.zeros(n, numpy.dtype(descr))
-    for i in range(n):
-        array[i] = tuple(dic[k][i] for k in keys)
-    return array
-
-
-class ArrayDict(collections.Mapping):
-    """
-    A class wrapping an array-valued dictionary. ArrayDict instances
-    work as fixed-lenght mappings, but they also get some methods from
-    numpy arrays. In particular, the arithmetic operators are supported.
-    Notice that the arrays may have different lenghts for different keys.
-    You should use this class when you have fixed keys and you want to
-    store the data in a compact way.
-    Here are a few examples of usage:
-
-    >>> z = ArrayDict.zeros(dict(x=1, y=2), extradims=(5,))
-    >>> z
-    <ArrayDict x:1, y:2>
-    >>> z.shape
-    (3, 5)
-    >>> a = ArrayDict(dict(x=[0], y=[2, 3]))
-    >>> a.nbytes
-    24
-    >>> a['x'] = [1]
-    >>> a['z'] = [2]
-    Traceback (most recent call last):
-     ...
-    KeyError: 'z'
-    >>> a.from_array(numpy.array([1, 2, 3, 4]))
-    Traceback (most recent call last):
-     ...
-    ValueError: Wrong array size: expected 3, got 4
-
-    >>> b = ArrayDict(dict(x=[3], y=[4, 5]))
-    >>> print a
-    [1 2 3]
-    >>> print b
-    [3 4 5]
-    >>> print a + b
-    [4 6 8]
-    >>> print a - b
-    [-2 -2 -2]
-    >>> print a * b
-    [ 3  8 15]
-    >>> print a / b
-    [ 0.33333333  0.5         0.6       ]
-    >>> print -a
-    [-1 -2 -3]
-    >>> print a ** 2
-    [1 4 9]
-    >>> print a.apply(numpy.sqrt)
-    [ 1.          1.41421356  1.73205081]
-    """
-    @classmethod
-    def zeros(cls, sizedic, extradims=()):
-        """
-        :sizedic: a dictionary key -> size of array slice
-        :extradims: an optional tuple of integers with extra dimensions
-        :returns: an ArrayDict full of zeros
-        """
-        self = cls.__new__(cls)
-        self.slicedic = {}
-        start = 0
-        for k in sorted(sizedic):
-            self.slicedic[k] = slice(start, start + sizedic[k])
-            start += sizedic[k]
-        self.array = numpy.zeros((start,) + extradims)
-        return self
-
-    def __init__(self, dic):
-        self.array = numpy.concatenate([dic[k] for k in sorted(dic)])
-        self.slicedic = {}
-        start = 0
-        for k in sorted(dic):
-            size = len(dic[k])
-            self.slicedic[k] = slice(start, start + size)
-            start += size
-
-    @property
-    def shape(self):
-        """The shape of the underlying array"""
-        return self.array.shape
-
-    @property
-    def size(self):
-        """The size (number of elements) of the underlying array"""
-        return self.array.size
-
-    @property
-    def nbytes(self):
-        """The size in bytes of the underlying array"""
-        return self.array.nbytes
-
-    def copy(self):
-        """
-        Return a copy of the DictArray.
-
-        >>> z = ArrayDict.zeros(dict(x=1))
-        >>> w = z.copy()  # make a copy
-        >>> w['x'] = [2]  # change the copy
-        >>> print w - z   # w and z are different
-        [ 2.]
-        """
-        return self.from_array(numpy.array(self.array))
-
-    def mean(self):
-        """The mean of the underlying array"""
-        return self.array.mean()
-
-    def from_array(self, array):
-        """
-        :param array: an array with the right length
-        :returns: a new ArrayDict with the same .slicedic as self
-        """
-        n = sum(len(v) for v in self.itervalues())
-        if len(array) != n:
-            raise ValueError('Wrong array size: expected %d, got %d' %
-                             (n, len(array)))
-        new = self.__new__(self.__class__)
-        new.array = array
-        new.slicedic = self.slicedic
-        return new
-
-    def __getitem__(self, key):
-        if isinstance(key, str):
-            return self.array[self.slicedic[key]]
-        else:
-            return self.array[key]
-
-    def __setitem__(self, key, value):
-        if isinstance(key, str):
-            self.array[self.slicedic[key]] = value
-        else:
-            self.array[key] = value
-
-    def __iter__(self):
-        for k in sorted(self.slicedic):
-            yield k
-
-    def __len__(self):
-        return len(self.array)
-
-    def __add__(self, other):
-        return self.from_array(self.array + getattr(other, 'array', other))
-
-    __radd__ = __add__
-
-    def __sub__(self, other):
-        return self.from_array(self.array - getattr(other, 'array', other))
-
-    def __rsub__(self, other):
-        return - self.__sub__(other)
-
-    def __neg__(self):
-        return self.from_array(-self.array)
-
-    def __mul__(self, other):
-        return self.from_array(self.array * getattr(other, 'array', other))
-
-    __rmul__ = __mul__
-
-    def __truediv__(self, other):
-        return self.from_array(self.array / getattr(other, 'array', other))
-
-    def __pow__(self, other):
-        return self.from_array(self.array.__pow__(other))
-
-    def __gt__(self, other):
-        return self.array > other
-
-    def __lt__(self, other):
-        return self.array < other
-
-    def __ge__(self, other):
-        return self.array >= other
-
-    def __le__(self, other):
-        return self.array <= other
-
-    def apply(self, func, *extras):
-        return self.from_array(func(self.array, *extras))
-
-    def __repr__(self):
-        sizes = ['%s:%s' % (k, s.stop - s.start)
-                 for k, s in sorted(self.slicedic.iteritems())]
-        return '<%s %s>' % (self.__class__.__name__, ', '.join(sizes))
-
-    def __str__(self):
-        return str(self.array)
-
-
-=======
->>>>>>> 9bdf09b1
 def groupby(objects, key, reducegroup=list):
     """
     :param objects: a sequence of objects with a key value
