#  -*- coding: utf-8 -*-
#  vim: tabstop=4 shiftwidth=4 softtabstop=4

#  Copyright (c) 2014, GEM Foundation

#  OpenQuake is free software: you can redistribute it and/or modify it
#  under the terms of the GNU Affero General Public License as published
#  by the Free Software Foundation, either version 3 of the License, or
#  (at your option) any later version.

#  OpenQuake is distributed in the hope that it will be useful,
#  but WITHOUT ANY WARRANTY; without even the implied warranty of
#  MERCHANTABILITY or FITNESS FOR A PARTICULAR PURPOSE.  See the
#  GNU General Public License for more details.

#  You should have received a copy of the GNU Affero General Public License
#  along with OpenQuake.  If not, see <http://www.gnu.org/licenses/>.

import abc
import logging
import operator

import numpy

from openquake.hazardlib.geo import geodetic

from openquake.baselib import general
from openquake.commonlib import readinput
from openquake.commonlib.parallel import apply_reduce, DummyMonitor

get_taxonomy = operator.attrgetter('taxonomy')
get_weight = operator.attrgetter('weight')
get_trt = operator.attrgetter('trt_model_id')
get_imt = operator.attrgetter('imt')


class AssetSiteAssociationError(Exception):
    """Raised when there are no hazard sites close enough to any asset"""


class BaseCalculator(object):
    """
    Abstract base class for all calculators
    """
    __metaclass__ = abc.ABCMeta

    def __init__(self, oqparam, monitor=DummyMonitor()):
        self.oqparam = oqparam
        self.monitor = monitor
        self.monitor.write('operation pid time_sec memory_mb'.split())

    def run(self):
        """
        Run the calculation and return the exported files
        """
        self.pre_execute()
        result = self.execute()
        return self.post_execute(result)

    def core_func(*args):
        """
        Core routine running on the workers, usually set by the
        @core decorator.
        """
        raise NotImplementedError

    @abc.abstractmethod
    def pre_execute(self):
        """
        Initialization phase.
        """

    @abc.abstractmethod
    def execute(self):
        """
        Execution phase. Usually will run in parallel the core
        function and return a dictionary with the results.
        """

    @abc.abstractmethod
    def post_execute(self, result):
        """
        Post-processing phase of the aggregated output. It must be
        overridden with the export code. It will return a dictionary
        of output files.
        """


class BaseHazardCalculator(BaseCalculator):
    """
    Base class for hazard calculators based on source models
    """
    def pre_execute(self):
        """
        Read the site collection and the sources.
        """
        if 'exposure' in self.oqparam.inputs:
            logging.info('Reading the exposure')
            exposure = readinput.get_exposure(self.oqparam)
            self.sitecol, self.assets = readinput.get_sitecol_assets(
                self.oqparam, exposure)
        else:
            logging.info('Reading the site collection')
            self.sitecol = readinput.get_site_collection(self.oqparam)
<<<<<<< HEAD
        logging.info('Reading the effective source models')
        self.source_models = list(
            readinput.get_effective_source_models(self.oqparam, self.sitecol))
        self.all_sources = [src for src_model in self.source_models
=======
        logging.info('Reading the composite source models')
        source_models = list(
            readinput.get_composite_source_models(self.oqparam, self.sitecol))
        self.all_sources = [src for src_model in source_models
>>>>>>> dc40b090
                            for trt_model in src_model.trt_models
                            for src in trt_model]
        self.job_info = readinput.get_job_info(
            self.oqparam, self.source_models, self.sitecol)
        # we could manage limits here

    def execute(self):
        """
        Run in parallel `core_func(sources, sitecol, monitor)`, by
        parallelizing on the sources according to their weight and
        tectonic region type.
        """
        monitor = self.monitor(self.core_func.__name__)
        return apply_reduce(
            self.core_func.__func__,
            (self.all_sources, self.site_collection, monitor),
            concurrent_tasks=self.oqparam.concurrent_tasks,
            weight=get_weight,
            key=get_trt)

    def get_realizations(self):
        """
        Returns a list of LtRealization instances with an .items
        attribute containing (trt_model_id, gsim) pairs.
        """
        rlzs = []
        for sm in self.source_models:
            for rlz in sm.gsim_lt:
                rlz.items = [(trt_model.id, rlz.value[trt_model.trt])
                             for trt_model in sm.trt_models]
                rlzs.append(rlz)
        return rlzs

    def export_stats(self, curves):
        """
        """
        self.realizations = self.get_realizations()
        all_curves = [build_curves(curves, rlz) * rlz.weight
                      for rlz in self.realizations]
        mean_curves = numpy.sum(
            curves * rlz.weight
            for curves, rlz in zip(all_curves, realizations))
        quantile_curves = []
        # TODO: export


class BaseRiskCalculator(BaseCalculator):
    """
    Base class for all risk calculators. A risk calculator must set the
    attributes .riskmodel, .sitecol, .assets_by_site, .exposure
    .riskinputs in the pre_execute phase.
    """

    def build_riskinputs(self, hazards_by_imt):
        """
        :param hazards_by_imt:
            a dictionary IMT -> array of length equal to the  number of sites
        :returns:
            a list of RiskInputs objects, sorted by IMT.
        """
        riskinputs = []
        idx_weight_pairs = [(i, len(assets))
                            for i, assets in enumerate(self.assets_by_site)]
        blocks = general.split_in_blocks(
            idx_weight_pairs,
            self.oqparam.concurrent_tasks or 1,
            weight=operator.itemgetter(1))
        for block in blocks:
            idx = numpy.array([idx for idx, _weight in block])
            for imt, hazards_by_site in hazards_by_imt.iteritems():
                ri = self.riskmodel.build_input(
                    imt, hazards_by_site[idx], self.assets_by_site[idx])
                if ri.weight > 0:
                    riskinputs.append(ri)
        logging.info('Built %d risk inputs', len(riskinputs))
        return sorted(riskinputs, key=get_imt)

    def assoc_assets_sites(self, sitecol):
        """
        :param sitecol: a sequence of sites
        :returns: a pair (sitecollection, assets_by_site)

        The new site collection is different from the original one
        if some assets were discarded because of the maximum_distance
        or if there were missing assets for some sites.
        """
        maximum_distance = self.oqparam.maximum_distance

        def getlon(site):
            return site.location.longitude

        def getlat(site):
            return site.location.latitude

        siteobjects = geodetic.GeographicObjects(sitecol, getlon, getlat)
        assets_by_sid = general.AccumDict()
        for assets in self.assets_by_site:
            # assets is a non-empty list of assets on the same location
            lon, lat = assets[0].location
            site = siteobjects.get_closest(lon, lat, maximum_distance)
            if site:
                assets_by_sid += {site.id: assets}
        if not assets_by_sid:
            raise AssetSiteAssociationError(
                'Could not associate any site to any assets within the '
                'maximum distance of %s km' % maximum_distance)
        mask = numpy.array([sid in assets_by_sid for sid in sitecol.sids])
        assets_by_site = [assets_by_sid[sid] for sid in sitecol.sids
                          if sid in assets_by_sid]
        filteredcol = sitecol.filter(mask)
        return filteredcol, numpy.array(assets_by_site)

    def pre_execute(self):
        """
        Set the attributes .riskmodel, .sitecol, .assets_by_site
        """
        self.riskmodel = readinput.get_risk_model(self.oqparam)
        self.exposure = readinput.get_exposure(self.oqparam)
        logging.info('Read an exposure with %d assets of %d taxonomies',
                     len(self.exposure.assets), len(self.exposure.taxonomies))
        missing = self.exposure.taxonomies - set(
            self.riskmodel.get_taxonomies())
        if missing:
            raise RuntimeError('The exposure contains the taxonomies %s '
                               'which are not in the risk model' % missing)
        self.sitecol, self.assets_by_site = readinput.get_sitecol_assets(
            self.oqparam, self.exposure)
        logging.info('Extracted %d unique sites from the exposure',
                     len(self.sitecol))

    def execute(self):
        """
        Parallelize on the riskinputs and returns a dictionary of results.
        Require a `.core_func` to be defined with signature
        (riskinputs, riskmodel, monitor).
        """
        monitor = self.monitor(self.core_func.__name__)
        return apply_reduce(
            self.core_func.__func__,
            (self.riskinputs, self.riskmodel, monitor),
            concurrent_tasks=self.oqparam.concurrent_tasks,
            weight=get_weight,
            key=get_imt)<|MERGE_RESOLUTION|>--- conflicted
+++ resolved
@@ -102,17 +102,10 @@
         else:
             logging.info('Reading the site collection')
             self.sitecol = readinput.get_site_collection(self.oqparam)
-<<<<<<< HEAD
-        logging.info('Reading the effective source models')
+        logging.info('Reading the composite source models')
         self.source_models = list(
-            readinput.get_effective_source_models(self.oqparam, self.sitecol))
+            readinput.get_composite_source_models(self.oqparam, self.sitecol))
         self.all_sources = [src for src_model in self.source_models
-=======
-        logging.info('Reading the composite source models')
-        source_models = list(
-            readinput.get_composite_source_models(self.oqparam, self.sitecol))
-        self.all_sources = [src for src_model in source_models
->>>>>>> dc40b090
                             for trt_model in src_model.trt_models
                             for src in trt_model]
         self.job_info = readinput.get_job_info(
