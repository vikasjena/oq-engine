#  -*- coding: utf-8 -*-
#  vim: tabstop=4 shiftwidth=4 softtabstop=4

#  Copyright (c) 2014, GEM Foundation

#  OpenQuake is free software: you can redistribute it and/or modify it
#  under the terms of the GNU Affero General Public License as published
#  by the Free Software Foundation, either version 3 of the License, or
#  (at your option) any later version.

#  OpenQuake is distributed in the hope that it will be useful,
#  but WITHOUT ANY WARRANTY; without even the implied warranty of
#  MERCHANTABILITY or FITNESS FOR A PARTICULAR PURPOSE.  See the
#  GNU General Public License for more details.

#  You should have received a copy of the GNU Affero General Public License
#  along with OpenQuake.  If not, see <http://www.gnu.org/licenses/>.

import collections
import itertools
import operator
import random

import numpy

from openquake.hazardlib.calc import gmf, filters
from openquake.hazardlib.site import SiteCollection
from openquake.baselib.general import AccumDict
from openquake.commonlib.readinput import \
    get_gsim, get_rupture, get_correl_model, get_imts


MAX_INT = 2 ** 31 - 1  # this is used in the random number generator
# in this way even on 32 bit machines Python will not have to convert
# the generated seed into a long integer

############### utilities for the classical calculator ################

SourceRuptureSites = collections.namedtuple(
    'SourceRuptureSites',
    'source rupture sites')


def gen_ruptures(sources, site_coll, maximum_distance, monitor):
    """
    Yield (source, rupture, affected_sites) for each rupture
    generated by the given sources.

    :param sources: a sequence of sources
    :param site_coll: a SiteCollection instance
    :param maximum_distance: the maximum distance
    :param monitor: a Monitor object
    """
    filtsources_mon = monitor.copy('filtering sources')
    genruptures_mon = monitor.copy('generating ruptures')
    filtruptures_mon = monitor.copy('filtering ruptures')
    for src in sources:
        with filtsources_mon:
            s_sites = src.filter_sites_by_distance_to_source(
                maximum_distance, site_coll)
            if s_sites is None:
                continue

        with genruptures_mon:
            ruptures = list(src.iter_ruptures())
        if not ruptures:
            continue

        for rupture in ruptures:
            with filtruptures_mon:
                r_sites = filters.filter_sites_by_distance_to_rupture(
                    rupture, maximum_distance, s_sites)
                if r_sites is None:
                    continue
            yield SourceRuptureSites(src, rupture, r_sites)
    filtsources_mon.flush()
    genruptures_mon.flush()
    filtruptures_mon.flush()


def gen_ruptures_for_site(site, sources, maximum_distance, monitor):
    """
    Yield source, <ruptures close to site>

    :param site: a Site object
    :param sources: a sequence of sources
    :param monitor: a Monitor object
    """
    source_rupture_sites = gen_ruptures(
        sources, SiteCollection([site]), maximum_distance, monitor)
    for src, rows in itertools.groupby(
            source_rupture_sites, key=operator.attrgetter('source')):
        yield src, [row.rupture for row in rows]


############### utilities for the scenario calculators ################


def calc_gmfs_fast(oqparam, sitecol):
    """
    Build all the ground motion fields for the whole site collection in
    a single step.
    """
    max_dist = oqparam.maximum_distance
    correl_model = get_correl_model(oqparam)
    seed = getattr(oqparam, 'random_seed', 42)
    imts = get_imts(oqparam)
    gsim = get_gsim(oqparam)
    trunc_level = getattr(oqparam, 'truncation_level', None)
    n_gmfs = getattr(oqparam, 'number_of_ground_motion_fields', 1)
    rupture = get_rupture(oqparam)
    res = gmf.ground_motion_fields(
        rupture, sitecol, imts, gsim,
        trunc_level, n_gmfs, correl_model,
        filters.rupture_site_distance_filter(max_dist), seed)
    return {str(imt): matrix for imt, matrix in res.iteritems()}


def calc_gmfs(oqparam, sitecol):
    """
    Build all the ground motion fields for the whole site collection
    """
    correl_model = get_correl_model(oqparam)
    rnd = random.Random()
    rnd.seed(getattr(oqparam, 'random_seed', 42))
    imts = get_imts(oqparam)
    gsim = get_gsim(oqparam)
    trunc_level = getattr(oqparam, 'truncation_level', None)
    n_gmfs = getattr(oqparam, 'number_of_ground_motion_fields', 1)
    rupture = get_rupture(oqparam)
    computer = gmf.GmfComputer(rupture, sitecol, imts, gsim, trunc_level,
                               correl_model)
    seeds = [rnd.randint(0, MAX_INT) for _ in xrange(n_gmfs)]
    res = AccumDict()  # imt -> gmf
    for seed in seeds:
        for imt, gmfield in computer.compute(seed):
            res += {imt: [gmfield]}
    # res[imt] is a matrix R x N
    return {imt: numpy.array(matrix).T for imt, matrix in res.iteritems()}

<<<<<<< HEAD

###################### utilities for classical calculators #################

def agg_prob(acc, prob):
    """
    Aggregation function for probabilities.

    :param acc: the accumulator
    :param prob: the probability (can be an array or more)

    In particular::

       agg_prob(acc, 0) = acc
       agg_prob(acc, 1) = 1
       agg_prob(0, prob) = prob
       agg_prob(1, prob) = 1
       agg_prob(acc, prob) = agg_prob(prob, acc)

       agg_prob(acc, eps) =~ acc + eps for eps << 1
    """
    return 1. - (1. - prob) * (1. - acc)


def data_by_imt(dict_of_dict_arrays, imtls, n_sites):
    """
    Convert a dictionary key -> imt -> [value ...] into a dictionary
    imt -> array([key -> value ...])
    """
    dic = {}
    for imt in imtls:
        res = numpy.array([{} for _ in xrange(n_sites)])
        for k, dic in dict_of_dict_arrays.iteritems():
            for i, curve in enumerate(dic[imt]):
                res[i][k] = curve
        dic[imt] = res
    return dic
=======
########################### hazard maps #######################################

# cutoff value for the poe
EPSILON = 1E-30


def compute_hazard_maps(curves, imls, poes):
    """
    Given a set of hazard curve poes, interpolate a hazard map at the specified
    ``poe``.

    :param curves:
        2D array of floats. Each row represents a curve, where the values
        in the row are the PoEs (Probabilities of Exceedance) corresponding to
        ``imls``. Each curve corresponds to a geographical location.
    :param imls:
        Intensity Measure Levels associated with these hazard ``curves``. Type
        should be an array-like of floats.
    :param poes:
        Value(s) on which to interpolate a hazard map from the input
        ``curves``. Can be an array-like or scalar value (for a single PoE).

    :returns:
        A 2D numpy array of hazard map data. Each element/row in the resulting
        array represents the interpolated map for each ``poes`` value
        specified. If ``poes`` is just a single scalar value, the result array
        will have a length of 1.

        The results are structured this way so that it is easy to iterate over
        the hazard map results in a consistent way, no matter how many
        ``poes`` values are specified.
    """
    poes = numpy.array(poes)

    if len(poes.shape) == 0:
        # ``poes`` was passed in as a scalar;
        # convert it to 1D array of 1 element
        poes = poes.reshape(1)

    result = []
    imls = numpy.log(numpy.array(imls[::-1]))

    for curve in curves:
        # the hazard curve, having replaced the too small poes with EPSILON
        curve_cutoff = [max(poe, EPSILON) for poe in curve[::-1]]
        hmap_val = []
        for poe in poes:
            # special case when the interpolation poe is bigger than the
            # maximum, i.e the iml must be smaller than the minumum
            if poe > curve_cutoff[-1]:  # the greatest poes in the curve
                # extrapolate the iml to zero as per
                # https://bugs.launchpad.net/oq-engine/+bug/1292093
                # a consequence is that if all poes are zero any poe > 0
                # is big and the hmap goes automatically to zero
                hmap_val.append(0)
            else:
                # exp-log interpolation, to reduce numerical errors
                # see https://bugs.launchpad.net/oq-engine/+bug/1252770
                val = numpy.exp(
                    numpy.interp(
                        numpy.log(poe), numpy.log(curve_cutoff), imls))
                hmap_val.append(val)

        result.append(hmap_val)
    return numpy.array(result).transpose()
>>>>>>> 9b259748
<|MERGE_RESOLUTION|>--- conflicted
+++ resolved
@@ -138,44 +138,6 @@
     # res[imt] is a matrix R x N
     return {imt: numpy.array(matrix).T for imt, matrix in res.iteritems()}
 
-<<<<<<< HEAD
-
-###################### utilities for classical calculators #################
-
-def agg_prob(acc, prob):
-    """
-    Aggregation function for probabilities.
-
-    :param acc: the accumulator
-    :param prob: the probability (can be an array or more)
-
-    In particular::
-
-       agg_prob(acc, 0) = acc
-       agg_prob(acc, 1) = 1
-       agg_prob(0, prob) = prob
-       agg_prob(1, prob) = 1
-       agg_prob(acc, prob) = agg_prob(prob, acc)
-
-       agg_prob(acc, eps) =~ acc + eps for eps << 1
-    """
-    return 1. - (1. - prob) * (1. - acc)
-
-
-def data_by_imt(dict_of_dict_arrays, imtls, n_sites):
-    """
-    Convert a dictionary key -> imt -> [value ...] into a dictionary
-    imt -> array([key -> value ...])
-    """
-    dic = {}
-    for imt in imtls:
-        res = numpy.array([{} for _ in xrange(n_sites)])
-        for k, dic in dict_of_dict_arrays.iteritems():
-            for i, curve in enumerate(dic[imt]):
-                res[i][k] = curve
-        dic[imt] = res
-    return dic
-=======
 ########################### hazard maps #######################################
 
 # cutoff value for the poe
@@ -197,16 +159,6 @@
     :param poes:
         Value(s) on which to interpolate a hazard map from the input
         ``curves``. Can be an array-like or scalar value (for a single PoE).
-
-    :returns:
-        A 2D numpy array of hazard map data. Each element/row in the resulting
-        array represents the interpolated map for each ``poes`` value
-        specified. If ``poes`` is just a single scalar value, the result array
-        will have a length of 1.
-
-        The results are structured this way so that it is easy to iterate over
-        the hazard map results in a consistent way, no matter how many
-        ``poes`` values are specified.
     """
     poes = numpy.array(poes)
 
@@ -241,4 +193,41 @@
 
         result.append(hmap_val)
     return numpy.array(result).transpose()
->>>>>>> 9b259748
+
+
+###################### utilities for classical calculators #################
+
+def agg_prob(acc, prob):
+    """
+    Aggregation function for probabilities.
+
+    :param acc: the accumulator
+    :param prob: the probability (can be an array or more)
+
+    In particular::
+
+       agg_prob(acc, 0) = acc
+       agg_prob(acc, 1) = 1
+       agg_prob(0, prob) = prob
+       agg_prob(1, prob) = 1
+       agg_prob(acc, prob) = agg_prob(prob, acc)
+
+       agg_prob(acc, eps) =~ acc + eps for eps << 1
+    """
+    return 1. - (1. - prob) * (1. - acc)
+
+
+def data_by_imt(dict_of_dict_arrays, imtls, n_sites):
+    """
+    Convert a dictionary key -> imt -> [value ...] into a dictionary
+    imt -> array([key -> value ...])
+    """
+    dic = {}
+    for imt in imtls:
+        res = numpy.array([{} for _ in xrange(n_sites)])
+        for k, dic in dict_of_dict_arrays.iteritems():
+            for i, curve in enumerate(dic[imt]):
+                res[i][k] = curve
+        dic[imt] = res
+    return dic
+     