--- conflicted
+++ resolved
@@ -27,24 +27,14 @@
 from openquake.hazardlib import source
 from openquake.hazardlib.tom import PoissonTOM
 
-<<<<<<< HEAD
-from openquake import nrml_examples
-from openquake.commonlib import source as s
-from openquake.commonlib.nrml import registry
-=======
 from openquake.commonlib import examples
 from openquake.commonlib import source as s
 from openquake.commonlib.nrml import nodefactory
->>>>>>> 8df8a7a4
 from openquake.commonlib.node import read_nodes
 from openquake.commonlib.general import deep_eq
 
 # directory where the example files are
-<<<<<<< HEAD
-NRML_DIR = os.path.dirname(nrml_examples.__file__)
-=======
 NRML_DIR = os.path.dirname(examples.__file__)
->>>>>>> 8df8a7a4
 
 # Test NRML to use (contains 1 of each source type).
 MIXED_SRC_MODEL = os.path.join(NRML_DIR, 'source_model/mixed.xml')
@@ -70,11 +60,7 @@
 filter_sources = lambda el: 'Source' in el.tag
 filter_ruptures = lambda el: 'Rupture' in el.tag
 
-<<<<<<< HEAD
-ValidNode = registry['sourceModel']
-=======
 ValidNode = nodefactory['sourceModel']
->>>>>>> 8df8a7a4
 
 
 class NrmlSourceToHazardlibTestCase(unittest.TestCase):
