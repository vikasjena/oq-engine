# Copyright (c) 2010-2014, GEM Foundation.
#
# OpenQuake is free software: you can redistribute it and/or modify it
# under the terms of the GNU Affero General Public License as published
# by the Free Software Foundation, either version 3 of the License, or
# (at your option) any later version.
#
# OpenQuake is distributed in the hope that it will be useful,
# but WITHOUT ANY WARRANTY; without even the implied warranty of
# MERCHANTABILITY or FITNESS FOR A PARTICULAR PURPOSE.  See the
# GNU General Public License for more details.
#
# You should have received a copy of the GNU Affero General Public License
# along with OpenQuake.  If not, see <http://www.gnu.org/licenses/>.

import os
import unittest
from StringIO import StringIO

from numpy.testing import assert_allclose

from openquake.hazardlib import site
from openquake.hazardlib import geo
from openquake.hazardlib import mfd
from openquake.hazardlib import pmf
from openquake.hazardlib import scalerel
from openquake.hazardlib import source
from openquake.hazardlib.tom import PoissonTOM

from openquake.commonlib import tests, nrml_examples, readinput
from openquake.commonlib import source as s
from openquake.commonlib.nrml import nodefactory
from openquake.commonlib.node import read_nodes
from openquake.baselib.general import deep_eq

# directory where the example files are
NRML_DIR = os.path.dirname(nrml_examples.__file__)

# Test NRML to use (contains 1 of each source type).
MIXED_SRC_MODEL = os.path.join(NRML_DIR, 'source_model/mixed.xml')

DUPLICATE_ID_SRC_MODEL = os.path.join(
    os.path.dirname(__file__), 'data', 'invalid_source_model.xml')

SIMPLE_FAULT_RUPTURE = os.path.join(
    os.path.dirname(__file__), 'data', 'simple-fault-rupture.xml')

COMPLEX_FAULT_RUPTURE = os.path.join(
    os.path.dirname(__file__), 'data', 'complex-fault-rupture.xml')

SINGLE_PLANE_RUPTURE = os.path.join(
    os.path.dirname(__file__), 'data', 'single-plane-rupture.xml')

MULTI_PLANES_RUPTURE = os.path.join(
    os.path.dirname(__file__), 'data', 'multi-planes-rupture.xml')

NONPARAMETRIC_SOURCE = os.path.join(
    os.path.dirname(__file__), 'data', 'nonparametric-source.xml')

filter_sources = lambda el: 'Source' in el.tag
filter_ruptures = lambda el: 'Rupture' in el.tag

ValidNode = nodefactory['sourceModel']


class NrmlSourceToHazardlibTestCase(unittest.TestCase):
    """Tests for converting NRML source model objects to the hazardlib
    representation.
    """

    @classmethod
    def setUpClass(cls):
        converter = s.SourceConverter(
            investigation_time=50.,
            rupture_mesh_spacing=1,  # km
            width_of_mfd_bin=1.,  # for Truncated GR MFDs
            area_source_discretization=1.,  # km
        )
        source_nodes = read_nodes(MIXED_SRC_MODEL, filter_sources, ValidNode)
        (cls.area, cls.point, cls.simple, cls.cmplx, cls.char_simple,
         cls.char_complex, cls.char_multi) = map(
            converter.convert_node, source_nodes)

        # the parameters here would typically be specified in the job .ini
        cls.investigation_time = 50.
        cls.rupture_mesh_spacing = 1  # km
        cls.width_of_mfd_bin = 1.  # for Truncated GR MFDs
        cls.area_source_discretization = 1.  # km
        cls.converter = converter

    @property
    def _expected_point(self):
        tgr_mfd = mfd.TruncatedGRMFD(
            a_val=-3.5, b_val=1.0, min_mag=5.0, max_mag=6.5, bin_width=1.0
        )

        np1 = geo.NodalPlane(strike=0.0, dip=90.0, rake=0.0)
        np2 = geo.NodalPlane(strike=90.0, dip=45.0, rake=90.0)
        npd = pmf.PMF([(0.3, np1), (0.7, np2)])
        hd = pmf.PMF([(0.5, 4.0), (0.5, 8.0)])

        point = source.PointSource(
            source_id="2",
            name="point",
            tectonic_region_type="Stable Continental Crust",
            mfd=tgr_mfd,
            rupture_mesh_spacing=self.rupture_mesh_spacing,
            magnitude_scaling_relationship=scalerel.WC1994(),
            rupture_aspect_ratio=0.5,
            upper_seismogenic_depth=0.0,
            lower_seismogenic_depth=10.0,
            location=geo.Point(-122.0, 38.0),
            nodal_plane_distribution=npd,
            hypocenter_distribution=hd,
            temporal_occurrence_model=PoissonTOM(50.),
        )
        return point

    @property
    def _expected_area(self):
        incr_mfd = mfd.EvenlyDiscretizedMFD(
            min_mag=6.55, bin_width=0.1,
            occurrence_rates=[
                0.0010614989, 8.8291627E-4, 7.3437777E-4, 6.108288E-4,
                5.080653E-4,
            ]
        )

        np1 = geo.NodalPlane(strike=0.0, dip=90.0, rake=0.0)
        np2 = geo.NodalPlane(strike=90.0, dip=45.0, rake=90.0)
        npd = pmf.PMF([(0.3, np1), (0.7, np2)])
        hd = pmf.PMF([(0.5, 4.0), (0.5, 8.0)])

        polygon = geo.Polygon(
            [geo.Point(-122.5, 37.5), geo.Point(-121.5, 37.5),
             geo.Point(-121.5, 38.5), geo.Point(-122.5, 38.5)]
        )

        area = source.AreaSource(
            source_id="1",
            name="Quito",
            tectonic_region_type="Active Shallow Crust",
            mfd=incr_mfd,
            rupture_mesh_spacing=self.rupture_mesh_spacing,
            magnitude_scaling_relationship=scalerel.PeerMSR(),
            rupture_aspect_ratio=1.5,
            upper_seismogenic_depth=0.0,
            lower_seismogenic_depth=10.0,
            nodal_plane_distribution=npd,
            hypocenter_distribution=hd,
            polygon=polygon,
            area_discretization=self.area_source_discretization,
            temporal_occurrence_model=PoissonTOM(50.),
        )
        return area

    @property
    def _expected_simple(self):
        incr_mfd = mfd.EvenlyDiscretizedMFD(
            min_mag=5.0, bin_width=0.1,
            occurrence_rates=[
                0.0010614989, 8.8291627E-4, 7.3437777E-4, 6.108288E-4,
                5.080653E-4,
            ]
        )

        simple = source.SimpleFaultSource(
            source_id="3",
            name="Mount Diablo Thrust",
            tectonic_region_type="Active Shallow Crust",
            mfd=incr_mfd,
            rupture_mesh_spacing=self.rupture_mesh_spacing,
            magnitude_scaling_relationship=scalerel.WC1994(),
            rupture_aspect_ratio=1.5,
            upper_seismogenic_depth=10.0,
            lower_seismogenic_depth=20.0,
            fault_trace=geo.Line(
                [geo.Point(-121.82290, 37.73010),
                 geo.Point(-122.03880, 37.87710)]
            ),
            dip=45.0,
            rake=30.0,
            temporal_occurrence_model=PoissonTOM(50.)
        )
        return simple

    @property
    def _expected_complex(self):
        tgr_mfd = mfd.TruncatedGRMFD(
            a_val=-3.5, b_val=1.0, min_mag=5.0, max_mag=6.5, bin_width=1.0
        )

        edges = [
            geo.Line([
                geo.Point(-124.704, 40.363, 0.5493260E+01),
                geo.Point(-124.977, 41.214, 0.4988560E+01),
                geo.Point(-125.140, 42.096, 0.4897340E+01),
            ]),
            geo.Line([
                geo.Point(-124.704, 40.363, 0.5593260E+01),
                geo.Point(-124.977, 41.214, 0.5088560E+01),
                geo.Point(-125.140, 42.096, 0.4997340E+01),
            ]),
            geo.Line([
                geo.Point(-124.704, 40.363, 0.5693260E+01),
                geo.Point(-124.977, 41.214, 0.5188560E+01),
                geo.Point(-125.140, 42.096, 0.5097340E+01),
            ]),
            geo.Line([
                geo.Point(-123.829, 40.347, 0.2038490E+02),
                geo.Point(-124.137, 41.218, 0.1741390E+02),
                geo.Point(-124.252, 42.115, 0.1752740E+02),
            ]),
        ]

        cmplx = source.ComplexFaultSource(
            source_id="4",
            name="Cascadia Megathrust",
            tectonic_region_type="Subduction Interface",
            mfd=tgr_mfd,
            rupture_mesh_spacing=self.rupture_mesh_spacing,
            magnitude_scaling_relationship=scalerel.WC1994(),
            rupture_aspect_ratio=2.0,
            edges=edges,
            rake=30.0,
            temporal_occurrence_model=PoissonTOM(50.),
        )
        return cmplx

    @property
    def _expected_char_simple(self):
        tgr_mfd = mfd.TruncatedGRMFD(
            a_val=-3.5, b_val=1.0, min_mag=5.0, max_mag=6.5, bin_width=1.0
        )

        fault_trace = geo.Line([geo.Point(-121.82290, 37.73010),
                                geo.Point(-122.03880, 37.87710)])

        surface = geo.SimpleFaultSurface.from_fault_data(
            fault_trace=fault_trace,
            upper_seismogenic_depth=10.0,
            lower_seismogenic_depth=20.0,
            dip=45.0,
            mesh_spacing=self.rupture_mesh_spacing
        )

        char = source.CharacteristicFaultSource(
            source_id="5",
            name="characteristic source, simple fault",
            tectonic_region_type="Volcanic",
            mfd=tgr_mfd,
            surface=surface,
            rake=30.0,
            temporal_occurrence_model=PoissonTOM(50.),
        )
        return char

    @property
    def _expected_char_complex(self):
        incr_mfd = mfd.EvenlyDiscretizedMFD(
            min_mag=5.0, bin_width=0.1,
            occurrence_rates=[
                0.0010614989, 8.8291627E-4, 7.3437777E-4, 6.108288E-4,
                5.080653E-4,
            ]
        )

        edges = [
            geo.Line([
                geo.Point(-124.704, 40.363, 0.5493260E+01),
                geo.Point(-124.977, 41.214, 0.4988560E+01),
                geo.Point(-125.140, 42.096, 0.4897340E+01),
            ]),
            geo.Line([
                geo.Point(-124.704, 40.363, 0.5593260E+01),
                geo.Point(-124.977, 41.214, 0.5088560E+01),
                geo.Point(-125.140, 42.096, 0.4997340E+01),
            ]),
            geo.Line([
                geo.Point(-124.704, 40.363, 0.5693260E+01),
                geo.Point(-124.977, 41.214, 0.5188560E+01),
                geo.Point(-125.140, 42.096, 0.5097340E+01),
            ]),
            geo.Line([
                geo.Point(-123.829, 40.347, 0.2038490E+02),
                geo.Point(-124.137, 41.218, 0.1741390E+02),
                geo.Point(-124.252, 42.115, 0.1752740E+02),
            ]),
        ]
        complex_surface = geo.ComplexFaultSurface.from_fault_data(
            edges, self.rupture_mesh_spacing
        )

        char = source.CharacteristicFaultSource(
            source_id="6",
            name="characteristic source, complex fault",
            tectonic_region_type="Volcanic",
            mfd=incr_mfd,
            surface=complex_surface,
            rake=60.0,
            temporal_occurrence_model=PoissonTOM(50.0),
        )
        return char

    @property
    def _expected_char_multi(self):
        tgr_mfd = mfd.TruncatedGRMFD(
            a_val=-3.6, b_val=1.0, min_mag=5.2, max_mag=6.4, bin_width=1.0
        )

        surfaces = [
            geo.PlanarSurface(
                mesh_spacing=self.rupture_mesh_spacing,
                strike=0.0,
                dip=90.0,
                top_left=geo.Point(-1, 1, 21),
                top_right=geo.Point(1, 1, 21),
                bottom_left=geo.Point(-1, -1, 59),
                bottom_right=geo.Point(1, -1, 59)
            ),
            geo.PlanarSurface(
                mesh_spacing=self.rupture_mesh_spacing,
                strike=20.0,
                dip=45.0,
                top_left=geo.Point(1, 1, 20),
                top_right=geo.Point(3, 1, 20),
                bottom_left=geo.Point(1, -1, 80),
                bottom_right=geo.Point(3, -1, 80)
            )
        ]
        multi_surface = geo.MultiSurface(surfaces)

        char = source.CharacteristicFaultSource(
            source_id="7",
            name="characteristic source, multi surface",
            tectonic_region_type="Volcanic",
            mfd=tgr_mfd,
            surface=multi_surface,
            rake=90.0,
            temporal_occurrence_model=PoissonTOM(50.0),
        )
        return char

    def test_point_to_hazardlib(self):
        eq, msg = deep_eq(self._expected_point, self.point)
        self.assertTrue(eq, msg)

    def test_area_to_hazardlib(self):
        eq, msg = deep_eq(self.area, self._expected_area)
        self.assertTrue(eq, msg)

    def test_simple_to_hazardlib(self):
        eq, msg = deep_eq(self._expected_simple, self.simple)
        self.assertTrue(eq, msg)

    def test_complex_to_hazardlib(self):
        eq, msg = deep_eq(self._expected_complex, self.cmplx)
        self.assertTrue(eq, msg)

    def test_characteristic_simple(self):
        eq, msg = deep_eq(self._expected_char_simple, self.char_simple)
        self.assertTrue(eq, msg)

    def test_characteristic_complex(self):
        eq, msg = deep_eq(self._expected_char_complex, self.char_complex)
        self.assertTrue(eq, msg)

    def test_characteristic_multi(self):
        eq, msg = deep_eq(self._expected_char_multi, self.char_multi)
        self.assertTrue(eq, msg)

    def test_duplicate_id(self):
        converter = s.SourceConverter(
            investigation_time=50.,
            rupture_mesh_spacing=1,
            width_of_mfd_bin=0.1,
            area_source_discretization=10,
        )
        with self.assertRaises(s.DuplicatedID):
            s.parse_source_model(
                DUPLICATE_ID_SRC_MODEL, converter)

    def test_raises_useful_error_1(self):
        area_file = StringIO("""\
<?xml version='1.0' encoding='utf-8'?>
<nrml xmlns:gml="http://www.opengis.net/gml"
      xmlns="http://openquake.org/xmlns/nrml/0.4">
    <sourceModel name="Some Source Model">
        <areaSource id="1" name="Quito" tectonicRegion="Active Shallow Crust">
            <areaGeometry>
                <gml:Polygon>
                    <gml:exterior>
                        <gml:LinearRing>
                            <gml:posList>
                             -122.5 37.5
                             -121.5 37.5
                             -121.5 38.5
                             -122.5 38.5
                            </gml:posList>
                        </gml:LinearRing>
                    </gml:exterior>
                </gml:Polygon>
                <upperSeismoDepth>0.0</upperSeismoDepth>
                <lowerSeismoDepth>10.0</lowerSeismoDepth>
            </areaGeometry>
            <magScaleRel>PeerMSR</magScaleRel>
            <ruptAspectRatio>1.5</ruptAspectRatio>
            <incrementalMFD minMag="6.55" binWidth="0.1">
                <occurRates>-0.0010614989 8.8291627E-4 7.3437777E-4
                            6.108288E-4 5.080653E-4
                </occurRates>
            </incrementalMFD>
            <nodalPlaneDist>
         <nodalPlane probability="0.3" strike="0.0" dip="90.0" rake="0.0" />
         <nodalPlane probability="0.7" strike="90.0" dip="45.0" rake="90.0" />
            </nodalPlaneDist>
            <hypoDepthDist>
                <hypoDepth probability="0.5" depth="4.0" />
                <hypoDepth probability="0.5" depth="8.0" />
            </hypoDepthDist>
        </areaSource>

    </sourceModel>
</nrml>
""")
        msg = ('Could not convert occurRates->positivefloats: '
               'float -0.0010614989 < 0, line 25')
        with self.assertRaises(ValueError) as ctx:
            read_nodes(area_file, filter_sources, ValidNode).next()
        self.assertIn(msg, str(ctx.exception))

    def test_raises_useful_error_2(self):
        area_file = StringIO("""\
<?xml version='1.0' encoding='utf-8'?>
<nrml xmlns:gml="http://www.opengis.net/gml"
      xmlns="http://openquake.org/xmlns/nrml/0.4">
    <sourceModel name="Some Source Model">
        <areaSource id="1" name="Quito" tectonicRegion="Active Shallow Crust">
            <areaGeometry>
                <gml:Polygon>
                    <gml:exterior>
                        <gml:LinearRing>
                            <gml:posList>
                             -122.5 37.5
                             -121.5 37.5
                             -121.5 38.5
                             -122.5 38.5
                            </gml:posList>
                        </gml:LinearRing>
                    </gml:exterior>
                </gml:Polygon>
                <upperSeismoDepth>0.0</upperSeismoDepth>
                <lowerSeismoDepth>10.0</lowerSeismoDepth>
            </areaGeometry>
            <magScaleRel>PeerMSR</magScaleRel>
            <ruptAspectRatio>1.5</ruptAspectRatio>
            <incrementalMFD minMag="6.55" binWidth="0.1">
                <occurRates>0.0010614989 8.8291627E-4 7.3437777E-4
                            6.108288E-4 5.080653E-4
                </occurRates>
            </incrementalMFD>
            <nodalPlanedist>
         <nodalPlane probability="0.3" strike="0.0" dip="90.0" rake="0.0" />
         <nodalPlane probability="0.7" strike="90.0" dip="45.0" rake="90.0" />
            </nodalPlanedist>
            <hypoDepthDist>
                <hypoDepth probability="0.5" depth="4.0" />
                <hypoDepth probability="0.5" depth="8.0" />
            </hypoDepthDist>
        </areaSource>

    </sourceModel>
</nrml>
""")
        [area] = read_nodes(area_file, filter_sources, ValidNode)
        with self.assertRaises(NameError) as ctx:
            self.converter.convert_node(area)
        self.assertIn(
            "node areaSource: No subnode named 'nodalPlaneDist'"
            " found in 'areaSource', line 5 of", str(ctx.exception))

    def test_nonparametric_source_ok(self):
        converter = s.SourceConverter(
            investigation_time=50.,
            rupture_mesh_spacing=1,  # km
            width_of_mfd_bin=1.,  # for Truncated GR MFDs
            area_source_discretization=1.)
        np, = read_nodes(NONPARAMETRIC_SOURCE, filter_sources, ValidNode)
        converter.convert_node(np)


class AreaToPointsTestCase(unittest.TestCase):
    """
    Tests for
    :func:`openquake.engine.input.source.area_to_point_sources`.
    """
    rupture_mesh_spacing = 1  # km
    area_source_discretization = 1.  # km

    def test_area_with_tgr_mfd(self):
        trunc_mfd = mfd.TruncatedGRMFD(
            a_val=2.1, b_val=4.2, bin_width=0.1, min_mag=6.55, max_mag=8.91
        )
        np1 = geo.NodalPlane(strike=0.0, dip=90.0, rake=0.0)
        np2 = geo.NodalPlane(strike=90.0, dip=45.0, rake=90.0)
        npd = pmf.PMF([(0.3, np1), (0.7, np2)])
        hd = pmf.PMF([(0.5, 4.0), (0.5, 8.0)])
        polygon = geo.Polygon(
            [geo.Point(-122.5, 37.5), geo.Point(-121.5, 37.5),
             geo.Point(-121.5, 38.5), geo.Point(-122.5, 38.5)]
        )
        area = source.AreaSource(
            source_id="1",
            name="source A",
            tectonic_region_type="Active Shallow Crust",
            mfd=trunc_mfd,
            rupture_mesh_spacing=self.rupture_mesh_spacing,
            magnitude_scaling_relationship=scalerel.PeerMSR(),
            rupture_aspect_ratio=1.0,
            upper_seismogenic_depth=0.0,
            lower_seismogenic_depth=10.0,
            nodal_plane_distribution=npd,
            hypocenter_distribution=hd,
            polygon=polygon,
            area_discretization=self.area_source_discretization,
            temporal_occurrence_model=PoissonTOM(50.),
        )
        actual = list(s.area_to_point_sources(area, 10))
        self.assertEqual(len(actual), 96)  # expected 96 points
        self.assertAlmostEqual(actual[0].mfd.a_val, 0.1177287669604317)

    def test_area_with_incr_mfd(self):
        incr_mfd = mfd.EvenlyDiscretizedMFD(
            min_mag=6.55, bin_width=0.1,
            occurrence_rates=[
                0.0010614989, 8.8291627E-4, 7.3437777E-4, 6.108288E-4,
                5.080653E-4,
            ]
        )
        np1 = geo.NodalPlane(strike=0.0, dip=90.0, rake=0.0)
        np2 = geo.NodalPlane(strike=90.0, dip=45.0, rake=90.0)
        npd = pmf.PMF([(0.3, np1), (0.7, np2)])
        hd = pmf.PMF([(0.5, 4.0), (0.5, 8.0)])
        polygon = geo.Polygon(
            [geo.Point(-122.5, 37.5), geo.Point(-121.5, 37.5),
             geo.Point(-121.5, 38.5), geo.Point(-122.5, 38.5)]
        )
        area = source.AreaSource(
            source_id="1",
            name="source A",
            tectonic_region_type="Active Shallow Crust",
            mfd=incr_mfd,
            rupture_mesh_spacing=self.rupture_mesh_spacing,
            magnitude_scaling_relationship=scalerel.PeerMSR(),
            rupture_aspect_ratio=1.0,
            upper_seismogenic_depth=0.0,
            lower_seismogenic_depth=10.0,
            nodal_plane_distribution=npd,
            hypocenter_distribution=hd,
            polygon=polygon,
            area_discretization=self.area_source_discretization,
            temporal_occurrence_model=PoissonTOM(50.0),
        )
        actual = list(s.area_to_point_sources(area, 10))
        self.assertEqual(len(actual), 96)  # expected 96 points
        assert_allclose(
            actual[0].mfd.occurrence_rates,
            [1.10572802083e-05, 9.197044479166666e-06, 7.6497684375e-06,
             6.3627999999999995e-06, 5.292346875e-06])


class TrtModelTestCase(unittest.TestCase):
    SITES = [
        site.Site(geo.Point(-121.0, 37.0), 0.1, True, 3, 4),
        site.Site(geo.Point(-121.1, 37.0), 1, True, 3, 4),
        site.Site(geo.Point(-121.0, -37.15), 2, True, 3, 4),
        site.Site(geo.Point(-121.0, 37.49), 3, True, 3, 4),
        site.Site(geo.Point(-121.0, -37.5), 4, True, 3, 4),
    ]

    @classmethod
    def setUpClass(cls):
        cls.converter = s.SourceConverter(
            investigation_time=50.,
            rupture_mesh_spacing=1,  # km
            width_of_mfd_bin=1.,  # for Truncated GR MFDs
            area_source_discretization=1.)
        cls.source_collector = dict(
            (sc.trt, sc) for sc in s.parse_source_model(
                MIXED_SRC_MODEL, cls.converter, lambda src: None))
        cls.sitecol = site.SiteCollection(cls.SITES)

    def check(self, trt, attr, value):
        sc = self.source_collector[trt]
        self.assertEqual(getattr(sc, attr), value)

    def test_content(self):
        trts = [sc.trt for sc in self.source_collector.itervalues()]
        self.assertEqual(
            trts,
            ['Volcanic', 'Subduction Interface', 'Stable Continental Crust',
             'Active Shallow Crust'])

        self.check('Volcanic', 'max_mag', 6.5)
        self.check('Subduction Interface', 'max_mag', 6.5)
        self.check('Stable Continental Crust', 'max_mag', 6.5)
        self.check('Active Shallow Crust', 'max_mag', 6.95)

        self.check('Volcanic', 'min_mag', 5.0)
        self.check('Subduction Interface', 'min_mag', 5.5)
        self.check('Stable Continental Crust', 'min_mag', 5.5)
        self.check('Active Shallow Crust', 'min_mag', 5.0)

        self.check('Volcanic', 'num_ruptures', 0)
        self.check('Subduction Interface', 'num_ruptures', 0)
        self.check('Stable Continental Crust', 'num_ruptures', 0)
        self.check('Active Shallow Crust', 'num_ruptures', 0)

    def test_repr(self):
        self.assertEqual(
            repr(self.source_collector['Volcanic']),
            '<TrtModel Volcanic, 3 source(s)>')
        self.assertEqual(
            repr(self.source_collector['Stable Continental Crust']),
            '<TrtModel Stable Continental Crust, 1 source(s)>')
        self.assertEqual(
            repr(self.source_collector['Subduction Interface']),
            '<TrtModel Subduction Interface, 1 source(s)>')
        self.assertEqual(
            repr(self.source_collector['Active Shallow Crust']),
            '<TrtModel Active Shallow Crust, 2 source(s)>')


class RuptureConverterTestCase(unittest.TestCase):

    def test_well_formed_ruptures(self):
        converter = s.RuptureConverter(rupture_mesh_spacing=1.5)
        for fname in (SIMPLE_FAULT_RUPTURE, COMPLEX_FAULT_RUPTURE,
                      SINGLE_PLANE_RUPTURE, MULTI_PLANES_RUPTURE):
            node, = read_nodes(fname, filter_ruptures, ValidNode)
            converter.convert_node(node)

    def test_ill_formed_rupture(self):
        rup_file = StringIO('''\
<?xml version='1.0' encoding='utf-8'?>
<nrml xmlns:gml="http://www.opengis.net/gml"
      xmlns="http://openquake.org/xmlns/nrml/0.4">
    <simpleFaultRupture>
        <magnitude>7.65</magnitude>
        <rake>15.0</rake>
        <hypocenter lon="0.0" lat="0.0" depth="-5.0"/>
        <simpleFaultGeometry>
                <gml:LineString>
                    <gml:posList>
                        -124.704 40.363
                        -124.977 41.214
                        -125.140 42.096
                    </gml:posList>
                </gml:LineString>
            <dip>50.0</dip>
            <upperSeismoDepth>12.5</upperSeismoDepth>
            <lowerSeismoDepth>19.5</lowerSeismoDepth>
        </simpleFaultGeometry>
    </simpleFaultRupture>
</nrml>
''')

        # at line 7 there is an invalid depth="-5.0"
        with self.assertRaises(ValueError) as ctx:
            read_nodes(rup_file, filter_ruptures, ValidNode).next()
        self.assertIn('line 7', str(ctx.exception))


class CompositeSourceModelTestCase(unittest.TestCase):
    def test_one_rlz(self):
        oqparam = tests.get_oqparam('classical_job.ini')
        # the example has number_of_logic_tree_samples = 1
        sitecol = readinput.get_site_collection(oqparam)
        csm = readinput.get_composite_source_model(oqparam, sitecol)
<<<<<<< HEAD
        [rlz] = csm.get_realizations(
            oqparam.number_of_logic_tree_samples, oqparam.random_seed)
        gsim_by_trt = {'Subduction Interface': 'SadighEtAl1997',
                       'Active Shallow Crust': 'ChiouYoungs2008'}
        self.assertEqual(rlz, (gsim_by_trt, None,
                               (('b1', 'b5', 'b8'), ('b2', 'b3')), 0))
=======
        ltp = csm.lt_processor()
        [(rlz, gsim_by_trt)] = zip(ltp.realizations, ltp.gsim_by_trt)
        self.assertEqual(gsim_by_trt,
                         {'Subduction Interface': 'SadighEtAl1997',
                          'Active Shallow Crust': 'ChiouYoungs2008'})
        self.assertEqual(rlz, (('b1', 'b5', 'b8'), ('b2', 'b3'), None, 0))
>>>>>>> 8c9456cd

    def test_many_rlzs(self):
        oqparam = tests.get_oqparam('classical_job.ini')
        oqparam.number_of_logic_tree_samples = 0
        sitecol = readinput.get_site_collection(oqparam)
        csm = readinput.get_composite_source_model(oqparam, sitecol)
        self.assertEqual(len(csm), 9)  # the smlt example has 1 x 3 x 3 paths
<<<<<<< HEAD
        rlzs = csm.get_realizations(
            oqparam.number_of_logic_tree_samples, oqparam.random_seed)
        self.assertEqual(len(rlzs), 18)  # the gsimlt has 1 x 2 paths
=======
        rlzs = csm.lt_processor().realizations
        self.assertEqual(len(rlzs), 18)  # the gsimlt has 1 x 2 paths
        self.assertEqual(
            map(len, csm.trt_models),
            [1, 14, 1, 14, 1, 14, 1, 12, 1, 12, 1, 12, 1, 12, 1, 12, 1, 12])

        # removing trt_models
        for trt_model in csm.trt_models:
            if trt_model.trt == 'Active Shallow Crust':  # no ruptures
                trt_model.num_ruptures = 0
        csm.reduce_trt_models()
        self.assertEqual(map(len, csm.trt_models), [1, 1, 1, 1, 1, 1, 1, 1, 1])
        rlzs = csm.lt_processor().realizations
        self.assertEqual(len(rlzs), 9)

        # removing all trt_models
        for trt_model in csm.trt_models:
            if trt_model.trt == 'Subduction Interface':  # no ruptures
                trt_model.num_ruptures = 0
        csm.reduce_trt_models()
        self.assertEqual(map(len, csm.trt_models), [])
        self.assertEqual(csm.lt_processor().realizations, [])
>>>>>>> 8c9456cd
<|MERGE_RESOLUTION|>--- conflicted
+++ resolved
@@ -677,21 +677,12 @@
         # the example has number_of_logic_tree_samples = 1
         sitecol = readinput.get_site_collection(oqparam)
         csm = readinput.get_composite_source_model(oqparam, sitecol)
-<<<<<<< HEAD
-        [rlz] = csm.get_realizations(
-            oqparam.number_of_logic_tree_samples, oqparam.random_seed)
-        gsim_by_trt = {'Subduction Interface': 'SadighEtAl1997',
-                       'Active Shallow Crust': 'ChiouYoungs2008'}
-        self.assertEqual(rlz, (gsim_by_trt, None,
-                               (('b1', 'b5', 'b8'), ('b2', 'b3')), 0))
-=======
         ltp = csm.lt_processor()
         [(rlz, gsim_by_trt)] = zip(ltp.realizations, ltp.gsim_by_trt)
         self.assertEqual(gsim_by_trt,
                          {'Subduction Interface': 'SadighEtAl1997',
                           'Active Shallow Crust': 'ChiouYoungs2008'})
         self.assertEqual(rlz, (('b1', 'b5', 'b8'), ('b2', 'b3'), None, 0))
->>>>>>> 8c9456cd
 
     def test_many_rlzs(self):
         oqparam = tests.get_oqparam('classical_job.ini')
@@ -699,11 +690,6 @@
         sitecol = readinput.get_site_collection(oqparam)
         csm = readinput.get_composite_source_model(oqparam, sitecol)
         self.assertEqual(len(csm), 9)  # the smlt example has 1 x 3 x 3 paths
-<<<<<<< HEAD
-        rlzs = csm.get_realizations(
-            oqparam.number_of_logic_tree_samples, oqparam.random_seed)
-        self.assertEqual(len(rlzs), 18)  # the gsimlt has 1 x 2 paths
-=======
         rlzs = csm.lt_processor().realizations
         self.assertEqual(len(rlzs), 18)  # the gsimlt has 1 x 2 paths
         self.assertEqual(
@@ -725,5 +711,4 @@
                 trt_model.num_ruptures = 0
         csm.reduce_trt_models()
         self.assertEqual(map(len, csm.trt_models), [])
-        self.assertEqual(csm.lt_processor().realizations, [])
->>>>>>> 8c9456cd
+        self.assertEqual(csm.lt_processor().realizations, [])