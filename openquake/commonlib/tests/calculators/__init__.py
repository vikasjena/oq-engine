--- conflicted
+++ resolved
@@ -52,11 +52,6 @@
         params.update(kw)
         oq = oqvalidation.OqParam(**params)
         oq.validate()
-<<<<<<< HEAD
-        oq.concurrent_tasks = executor.num_tasks_hint
-=======
-        oq.usecache = False
->>>>>>> 797fbcd0
         # change this when debugging the test
         monitor = PerformanceMonitor(
             self.testdir,
@@ -68,12 +63,8 @@
         Return the outputs of the calculation as a dictionary
         """
         self.calc = self.get_calc(testfile, job_ini, **kw)
-<<<<<<< HEAD
-        self.calc.run(**kw)
+        self.calc.run()
         return self.calc.datastore['exported']
-=======
-        return self.calc.run()['exported']
->>>>>>> 797fbcd0
 
     def execute(self, testfile, job_ini):
         """
