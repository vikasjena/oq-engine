--- conflicted
+++ resolved
@@ -751,8 +751,6 @@
     return writer.getsaved()
 
 
-<<<<<<< HEAD
-=======
 @export.add(('gmf_data', 'hdf5'))
 def export_gmf_scenario_hdf5(ekey, dstore):
     # compute the GMFs on the fly from the stored rupture (if any)
@@ -785,12 +783,6 @@
     return [fname]
 
 
-# not used right now
-def export_hazard_curves_xml(key, dest, sitecol, curves_by_imt,
-                             imtls, investigation_time):
-    """
-    Export the curves of the given realization into XML.
->>>>>>> 2e7bfb41
 
 @export.add(('gmf_data', 'csv'))
 def export_gmf_scenario(ekey, dstore):
