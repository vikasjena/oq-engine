# Copyright (c) 2010-2015, GEM Foundation.
#
# OpenQuake is free software: you can redistribute it and/or modify it
# under the terms of the GNU Affero General Public License as published
# by the Free Software Foundation, either version 3 of the License, or
# (at your option) any later version.
#
# OpenQuake is distributed in the hope that it will be useful,
# but WITHOUT ANY WARRANTY; without even the implied warranty of
# MERCHANTABILITY or FITNESS FOR A PARTICULAR PURPOSE.  See the
# GNU General Public License for more details.
#
# You should have received a copy of the GNU Affero General Public License
# along with OpenQuake.  If not, see <http://www.gnu.org/licenses/>.
from __future__ import division
import logging
import operator
import collections
import random
from xml.etree import ElementTree as etree

import numpy

from openquake.baselib.general import AccumDict, groupby, block_splitter
from openquake.commonlib.node import read_nodes
from openquake.commonlib import logictree, sourceconverter, parallel
from openquake.commonlib.nrml import nodefactory, PARSE_NS_MAP

MAX_INT = 2 ** 31 - 1


class DuplicatedID(Exception):
    """Raised when two sources with the same ID are found in a source model"""


class LtRealization(object):
    """
    Composite realization build on top of a source model realization and
    a GSIM realization.
    """
    def __init__(self, ordinal, sm_lt_path, gsim_rlz, weight):
        self.ordinal = ordinal
        self.sm_lt_path = sm_lt_path
        self.gsim_rlz = gsim_rlz
        self.weight = weight

    def __repr__(self):
        return '<%d,%s,w=%s>' % (self.ordinal, self.uid, self.weight)

    @property
    def gsim_lt_path(self):
        return self.gsim_rlz.lt_path

    @property
    def uid(self):
        """An unique identifier for effective realizations"""
        return '_'.join(self.sm_lt_path) + ',' + self.gsim_rlz.uid

    def __eq__(self, other):
        return repr(self) == repr(other)

    def __ne__(self, other):
        return repr(self) != repr(other)

    def __hash__(self):
        return hash(repr(self))


def get_skeleton(sm):
    """
    Return a copy of the source model `sm` which is empty, i.e. without
    sources.
    """
    trt_models = [TrtModel(tm.trt, [], tm.num_ruptures, tm.min_mag,
                           tm.max_mag, tm.gsims, tm.id)
                  for tm in sm.trt_models]
    num_sources = sum(len(tm) for tm in sm.trt_models)
    return SourceModel(sm.name, sm.weight, sm.path, trt_models, sm.gsim_lt,
                       sm.ordinal, sm.samples, num_sources)

SourceModel = collections.namedtuple(
    'SourceModel', 'name weight path trt_models gsim_lt ordinal samples '
    'num_sources')


class TrtModel(collections.Sequence):
    """
    A container for the following parameters:

    :param str trt:
        the tectonic region type all the sources belong to
    :param list sources:
        a list of hazardlib source objects
    :param int num_ruptures:
        the total number of ruptures generated by the given sources
    :param min_mag:
        the minimum magnitude among the given sources
    :param max_mag:
        the maximum magnitude among the given sources
    :param gsims:
        the GSIMs associated to tectonic region type
    :param id:
        an optional numeric ID (default None) useful to associate
        the model to a database object
    """
    @classmethod
    def collect(cls, sources):
        """
        :param sources: dictionaries with a key 'tectonicRegion'
        :returns: an ordered list of TrtModel instances
        """
        source_stats_dict = {}
        for src in sources:
            trt = src['tectonicRegion']
            if trt not in source_stats_dict:
                source_stats_dict[trt] = TrtModel(trt)
            tm = source_stats_dict[trt]
            if not tm.sources:
                # we increment the rupture counter by 1,
                # to avoid filtering away the TRTModel
                tm.num_ruptures = 1

                # we append just one source per TRTModel, so that
                # the memory occupation is insignificant
                tm.sources.append(src)

        # return TrtModels, ordered by TRT string
        return sorted(source_stats_dict.values())

    def __init__(self, trt, sources=None, num_ruptures=0,
                 min_mag=None, max_mag=None, gsims=None, id=0):
        self.trt = trt
        self.sources = sources or []
        self.num_ruptures = num_ruptures
        self.min_mag = min_mag
        self.max_mag = max_mag
        self.gsims = gsims or []
        self.id = id
        for src in self.sources:
            self.update(src)
        self.source_model = None  # to be set later, in CompositionInfo
        self.weight = 1

    def update(self, src):
        """
        Update the attributes sources, min_mag, max_mag
        according to the given source.

        :param src:
            an instance of :class:
            `openquake.hazardlib.source.base.BaseSeismicSource`
        """
        assert src.tectonic_region_type == self.trt, (
            src.tectonic_region_type, self.trt)
        self.sources.append(src)
        min_mag, max_mag = src.get_min_max_mag()
        prev_min_mag = self.min_mag
        if prev_min_mag is None or min_mag < prev_min_mag:
            self.min_mag = min_mag
        prev_max_mag = self.max_mag
        if prev_max_mag is None or max_mag > prev_max_mag:
            self.max_mag = max_mag

    def __repr__(self):
        return '<%s #%d %s, %d source(s), %d rupture(s)>' % (
            self.__class__.__name__, self.id, self.trt,
            len(self.sources), self.num_ruptures)

    def __lt__(self, other):
        """
        Make sure there is a precise ordering of TrtModel objects.
        Objects with less sources are put first; in case the number
        of sources is the same, use lexicographic ordering on the trts
        """
        num_sources = len(self.sources)
        other_sources = len(other.sources)
        if num_sources == other_sources:
            return self.trt < other.trt
        return num_sources < other_sources

    def __getitem__(self, i):
        return self.sources[i]

    def __iter__(self):
        return iter(self.sources)

    def __len__(self):
        return len(self.sources)


def parse_source_model(fname, converter,
                       apply_uncertainties=lambda src: None,
                       set_weight=False):
    """
    Parse a NRML source model and return an ordered list of TrtModel
    instances.

    :param str fname:
        the full pathname of the source model file
    :param converter:
        :class:`openquake.commonlib.source.SourceConverter` instance
    :param apply_uncertainties:
        a function modifying the sources (or do nothing)
    :param set_weight:
        if True, set the weight of the sources
    """
    converter.fname = fname
    source_stats_dict = {}
    source_ids = set()
    src_nodes = read_nodes(fname, lambda elem: 'Source' in elem.tag,
                           nodefactory['sourceModel'])
    for no, src_node in enumerate(src_nodes, 1):
        src = converter.convert_node(src_node)
        if src.source_id in source_ids:
            raise DuplicatedID(
                'The source ID %s is duplicated!' % src.source_id)
        apply_uncertainties(src)
        if set_weight:
            src.num_ruptures = src.count_ruptures()
        trt = src.tectonic_region_type
        if trt not in source_stats_dict:
            source_stats_dict[trt] = TrtModel(trt)
        source_stats_dict[trt].update(src)
        source_ids.add(src.source_id)
        if no % 10000 == 0:  # log every 10,000 sources parsed
            logging.info('Parsed %d sources from %s', no, fname)

    # return ordered TrtModels
    return sorted(source_stats_dict.values())


def agg_prob(acc, prob):
    """Aggregation function for probabilities"""
    return 1. - (1. - acc) * (1. - prob)


class RlzsAssoc(collections.Mapping):
    """
    Realization association class. It should not be instantiated directly,
    but only via the method :meth:
    `openquake.commonlib.source.CompositeSourceModel.get_rlzs_assoc`.

    :attr realizations: list of LtRealization objects
    :attr gsim_by_trt: list of dictionaries {trt: gsim}
    :attr rlzs_assoc: dictionary {trt_model_id, gsim: rlzs}
    :attr rlzs_by_smodel: list of lists of realizations

    For instance, for the non-trivial logic tree in
    :mod:`openquake.qa_tests_data.classical.case_15`, which has 4 tectonic
    region types and 4 + 2 + 2 realizations, there are the following
    associations:

    (0, 'BooreAtkinson2008') ['#0-SM1-BA2008_C2003', '#1-SM1-BA2008_T2002']
    (0, 'CampbellBozorgnia2008') ['#2-SM1-CB2008_C2003', '#3-SM1-CB2008_T2002']
    (1, 'Campbell2003') ['#0-SM1-BA2008_C2003', '#2-SM1-CB2008_C2003']
    (1, 'ToroEtAl2002') ['#1-SM1-BA2008_T2002', '#3-SM1-CB2008_T2002']
    (2, 'BooreAtkinson2008') ['#4-SM2_a3pt2b0pt8-BA2008']
    (2, 'CampbellBozorgnia2008') ['#5-SM2_a3pt2b0pt8-CB2008']
    (3, 'BooreAtkinson2008') ['#6-SM2_a3b1-BA2008']
    (3, 'CampbellBozorgnia2008') ['#7-SM2_a3b1-CB2008']
    """
    def __init__(self, csm_info):
        self.csm_info = csm_info
        self.rlzs_assoc = collections.defaultdict(list)
        self.gsim_by_trt = []  # rlz.ordinal -> {trt: gsim}
        self.rlzs_by_smodel = [[] for _ in range(len(csm_info.source_models))]
        self.gsims_by_trt_id = {}
        self.col_ids_by_rlz = collections.defaultdict(set)

    @property
    def num_samples(self):
        """
        Underlying number_of_logic_tree_samples
        """
        return self.csm_info.source_model_lt.num_samples

    @property
    def realizations(self):
        """Flat list with all the realizations"""
        return sum(self.rlzs_by_smodel, [])

    def get_sm_id(self, trt_model_id):
        """Return the source model ordinal for the given trt_model_id"""
        for smodel in self.csm_info.source_models:
            for trt_model in smodel.trt_models:
                if trt_model.id == trt_model_id:
                    return smodel.ordinal

    def get_gsims_by_col(self):
        """Return a list of lists of GSIMs of length num_collections"""
        # TODO: add a special case for sampling?
        return [self.gsims_by_trt_id.get(col['trt_id'], [])
                for col in self.csm_info.cols]

    # this useful to extract the ruptures affecting a given realization
    def get_col_ids(self, rlz):
        """
        :param rlz: a realization
        :returns: a set of ses collection indices relevant for the realization
        """
        # first consider the oversampling case, when the col_ids are known
        col_ids = self.col_ids_by_rlz[rlz]
        if col_ids:
            return col_ids
        # else consider the source model to which the realization belongs
        # and extract the trt_model_ids, which are the same as the col_ids
        return set(tm.id for sm in self.csm_info.source_models
                   for tm in sm.trt_models if sm.path == rlz.sm_lt_path)

    def _add_realizations(self, idx, lt_model, realizations, trts):
        gsim_lt = lt_model.gsim_lt
        rlzs = []
        for i, gsim_rlz in enumerate(realizations):
            weight = float(lt_model.weight) * float(gsim_rlz.weight)
            rlz = LtRealization(idx, lt_model.path, gsim_rlz, weight)
            self.gsim_by_trt.append(dict(
                zip(gsim_lt.all_trts, gsim_rlz.value)))
            for trt_model in lt_model.trt_models:
                if trt_model.trt in trts:
                    # ignore the associations to discarded TRTs
                    gs = gsim_lt.get_gsim_by_trt(gsim_rlz, trt_model.trt)
                    self.rlzs_assoc[trt_model.id, gs].append(rlz)
                if lt_model.samples > 1:  # oversampling
                    col_id = self.csm_info.col_ids_by_trt_id[trt_model.id][i]
                    self.col_ids_by_rlz[rlz].add(col_id)
            idx += 1
            rlzs.append(rlz)
        self.rlzs_by_smodel[lt_model.ordinal] = rlzs
        return idx

    def combine_curves(self, results, agg, acc):
        """
        :param results: dictionary (trt_model_id, gsim_name) -> curves
        :param agg: aggregation function (composition of probabilities)
        :returns: a dictionary rlz -> aggregated curves
        """
        ad = AccumDict({rlz: acc for rlz in self.realizations})
        for key, value in results.items():
            for rlz in self.rlzs_assoc[key]:
                ad[rlz] = agg(ad[rlz], value)
        return ad

    def combine_gmfs(self, gmfs):
        """
        :param gmfs: datastore /gmfs object
        :returns: a list of dictionaries rupid -> gmf array
        """
        gsims_by_col = self.get_gsims_by_col()
        dicts = [{} for rlz in self.realizations]
        for col_id, gsims in enumerate(gsims_by_col):
            try:
                dataset = gmfs['col%02d' % col_id]
            except KeyError:  # empty dataset
                continue
            trt_id = self.csm_info.get_trt_id(col_id)
            gmfs_by_rupid = groupby(
                dataset.value, lambda row: row['idx'], list)
            for gsim in gsims:
                gs = str(gsim)
                for rlz in self.rlzs_assoc[trt_id, gs]:
                    col_ids = self.col_ids_by_rlz[rlz]
                    if not col_ids or col_id in col_ids:
                        for rupid, rows in gmfs_by_rupid.items():
                            dicts[rlz.ordinal][rupid] = numpy.array(
                                [r[gs] for r in rows], rows[0][gs].dtype)
        return dicts

    def combine(self, results, agg=agg_prob):
        """
        :param results: a dictionary (trt_model_id, gsim_no) -> floats
        :param agg: an aggregation function
        :returns: a dictionary rlz -> aggregated floats

        Example: a case with tectonic region type T1 with GSIMS A, B, C
        and tectonic region type T2 with GSIMS D, E.

        >> assoc = RlzsAssoc(CompositionInfo([], []))
        >> assoc.rlzs_assoc = {
        ... ('T1', 'A'): ['r0', 'r1'],
        ... ('T1', 'B'): ['r2', 'r3'],
        ... ('T1', 'C'): ['r4', 'r5'],
        ... ('T2', 'D'): ['r0', 'r2', 'r4'],
        ... ('T2', 'E'): ['r1', 'r3', 'r5']}
        ...
        >> results = {
        ... ('T1', 'A'): 0.01,
        ... ('T1', 'B'): 0.02,
        ... ('T1', 'C'): 0.03,
        ... ('T2', 'D'): 0.04,
        ... ('T2', 'E'): 0.05,}
        ...
        >> combinations = assoc.combine(results, operator.add)
        >> for key, value in sorted(combinations.items()): print key, value
        r0 0.05
        r1 0.06
        r2 0.06
        r3 0.07
        r4 0.07
        r5 0.08

        You can check that all the possible sums are performed:

        r0: 0.01 + 0.04 (T1A + T2D)
        r1: 0.01 + 0.05 (T1A + T2E)
        r2: 0.02 + 0.04 (T1B + T2D)
        r3: 0.02 + 0.05 (T1B + T2E)
        r4: 0.03 + 0.04 (T1C + T2D)
        r5: 0.03 + 0.05 (T1C + T2E)

        In reality, the `combine_curves` method is used with hazard_curves and
        the aggregation function is the `agg_curves` function, a composition of
        probability, which however is close to the sum for small probabilities.
        """
        ad = AccumDict()
        for key, value in results.items():
            gsim = self.csm_info.gsimdict[key]
            for rlz in self.rlzs_assoc[key[0], gsim]:
                ad[rlz] = agg(ad.get(rlz, 0), value)
        return ad

    def __iter__(self):
        return iter(self.rlzs_assoc)

    def __getitem__(self, key):
        return self.rlzs_assoc[key]

    def __len__(self):
        return len(self.rlzs_assoc)

    def __repr__(self):
        pairs = []
        for key in sorted(self.rlzs_assoc):
            rlzs = list(map(str, self.rlzs_assoc[key]))
            if len(rlzs) > 10:  # short representation
                rlzs = ['%d realizations' % len(rlzs)]
            pairs.append(('%s,%s' % key, rlzs))
        return '<%s(%d)\n%s>' % (self.__class__.__name__, len(self),
                                 '\n'.join('%s: %s' % pair for pair in pairs))

# collection <-> trt model associations
col_dt = numpy.dtype([('trt_id', numpy.uint32), ('sample', numpy.uint32)])


class CompositionInfo(object):
    """
    An object to collect information about the composition of
    a composite source model.

    :param source_model_lt: a SourceModelLogicTree object
    :param source_models: a list of SourceModel instances
    """
    def __init__(self, source_model_lt, source_models):
        self.source_model_lt = source_model_lt
        self.source_models = source_models
        cols = []
        col_id = 0
        self.col_ids_by_trt_id = collections.defaultdict(list)
        self.tmdict = {}  # trt_id -> trt_model
        self.gsimdict = {}  # (trt_id, gsim_no) -> gsim instance
        for sm in self.source_models:
            for trt_model in sm.trt_models:
                trt_model.source_model = sm
                trt_id = trt_model.id
                self.tmdict[trt_id] = trt_model
                for idx in range(sm.samples):
                    cols.append((trt_id, idx))
                    self.col_ids_by_trt_id[trt_id].append(col_id)
                    col_id += 1
                for i, gsim in enumerate(trt_model.gsims):
                    self.gsimdict[trt_model.id, str(i)] = gsim

        self.cols = numpy.array(cols, col_dt)

    def __getnewargs__(self):
        # with this CompositionInfo instances will be unpickled correctly
        return self.source_model_lt, self.source_models

    @property
    def num_collections(self):
        """
        Return the number of underlying collections
        """
        return len(self.cols)

    def get_num_rlzs(self, source_model=None):
        """
        :param source_model: a SourceModel instance (or None)
        :returns: the number of realizations per source model (or all)
        """
        if source_model is None:
            return sum(self.get_num_rlzs(sm) for sm in self.source_models)
        if self.source_model_lt.num_samples:
            return source_model.samples
        return source_model.gsim_lt.get_num_paths()

    def get_max_samples(self):
        """
        Return the maximum number of samples of the source model
        """
        return max(len(col_ids) for col_ids in self.col_ids_by_trt_id.values())

    def get_num_samples(self, trt_id):
        """
        :param trt_id: tectonic region type object ID
        :returns: how many times the sources of that TRT are to be sampled
        """
        return len(self.col_ids_by_trt_id[trt_id])

    def get_trt_id(self, col_id):
        """
        :param col_id: the ordinal of a SESCollection
        :returns: the ID of the associated TrtModel
        """
        for cid, col in enumerate(self.cols):
            if cid == col_id:
                return col['trt_id']
        raise KeyError('There is no TrtModel associated to the collection %d!'
                       % col_id)

    def get_triples(self):
        """
        Yield triples (trt_id, idx, col_id) in order
        """
        for col_id, col in enumerate(self.cols):
            yield col['trt_id'], col['sample'], col_id

    def __repr__(self):
        info_by_model = collections.OrderedDict(
            (sm.path, ('_'.join(sm.path), sm.name,
                       [tm.id for tm in sm.trt_models],
                       sm.weight, self.get_num_rlzs(sm)))
            for sm in self.source_models)
        summary = ['%s, %s, trt=%s, weight=%s: %d realization(s)' % ibm
                   for ibm in info_by_model.values()]
        return '<%s\n%s>' % (
            self.__class__.__name__, '\n'.join(summary))


class CompositeSourceModel(collections.Sequence):
    """
    :param source_model_lt:
        a :class:`openquake.commonlib.logictree.SourceModelLogicTree` instance
    :param source_models:
        a list of :class:`openquake.commonlib.source.SourceModel` tuples
    """
    def __init__(self, source_model_lt, source_models, set_weight=True):
        self.source_model_lt = source_model_lt
        self.source_models = source_models
        self.source_info = ()  # set by the SourceFilterSplitter
        self.split_map = {}
        if set_weight:
            self.set_weights()

    @property
    def trt_models(self):
        """
        Yields the TrtModels inside each source model.
        """
        for sm in self.source_models:
            for trt_model in sm.trt_models:
                yield trt_model

    def get_sources(self, kind='all'):
        """
        Extract the sources contained in the source models by optionally
        filtering and splitting them, depending on the passed parameters.
        """
        sources = []
        maxweight = self.maxweight
        for trt_model in self.trt_models:
            for src in trt_model:
                if kind == 'all':
                    sources.append(src)
                elif kind == 'light' and src.weight <= maxweight:
                    sources.append(src)
                elif kind == 'heavy' and src.weight > maxweight:
                    sources.append(src)
        return sources

    def get_num_sources(self):
        """
        :returns: the total number of sources in the model
        """
        return sum(len(trt_model) for trt_model in self.trt_models)

    def set_weights(self):
        """
<<<<<<< HEAD
        Update the attributes .weight and src.num_ruptures for each TRT model
        """
        self.weight = self.filtered_weight = 0
        for trt_model in self.trt_models:
            weight = 0
            num_ruptures = 0
            for src in trt_model:
                num_ruptures += src.num_ruptures
                weight += src.weight
            trt_model.num_ruptures = num_ruptures
            trt_model.weight = weight
            trt_model.sources = sorted(
                trt_model, key=operator.attrgetter('source_id'))
            self.weight += weight
=======
        Update the attribute .num_ruptures in each TRT model and set the
        .weight of the CompositeSourceModel.
        This method is lazy, i.e. the number is not updated if it is already
        set and nonzero, unless `really` is True.
        """
        self.weight = 0
        for trt_model in self.trt_models:
            if trt_model.num_ruptures == 0 or really:
                num_ruptures = 0
                for src in trt_model:
                    src.num_ruptures = nr = src.count_ruptures()
                    self.weight += src.weight
                    num_ruptures += nr
                trt_model.num_ruptures = num_ruptures
                logging.info('Processed %s', trt_model)
>>>>>>> e2811a92

    def get_info(self):
        """
        Return a CompositionInfo instance for the current composite model
        """
        return CompositionInfo(
            self.source_model_lt, list(map(get_skeleton, self.source_models)))

    def get_rlzs_assoc(self, get_weight=lambda tm: tm.num_ruptures):
        """
        Return a RlzsAssoc with fields realizations, gsim_by_trt,
        rlz_idx and trt_gsims.

        :param get_weight: a function trt_model -> positive number
        """
        assoc = RlzsAssoc(self.get_info())
        random_seed = self.source_model_lt.seed
        num_samples = self.source_model_lt.num_samples
        idx = 0
        for smodel in self.source_models:
            # collect the effective tectonic region types
            trts = set(tm.trt for tm in smodel.trt_models if get_weight(tm))
            # recompute the GSIM logic tree if needed
            if trts != set(smodel.gsim_lt.tectonic_region_types):
                before = smodel.gsim_lt.get_num_paths()
                smodel.gsim_lt.reduce(trts)
                after = smodel.gsim_lt.get_num_paths()
                logging.warn('Reducing the logic tree of %s from %d to %d '
                             'realizations', smodel.name, before, after)
            if num_samples:  # sampling
                rnd = random.Random(random_seed + idx)
                rlzs = logictree.sample(smodel.gsim_lt, smodel.samples, rnd)
            else:  # full enumeration
                rlzs = logictree.get_effective_rlzs(smodel.gsim_lt)
            if rlzs:
                idx = assoc._add_realizations(idx, smodel, rlzs, trts)
                for trt_model in smodel.trt_models:
                    trt_model.gsims = smodel.gsim_lt.values[trt_model.trt]
            else:
                logging.warn('No realizations for %s, %s',
                             '_'.join(smodel.path), smodel.name)
        if assoc.realizations:
            if num_samples:
                assert len(assoc.realizations) == num_samples
                for rlz in assoc.realizations:
                    rlz.weight = 1. / num_samples
            else:
                tot_weight = sum(rlz.weight for rlz in assoc.realizations)
                if tot_weight == 0:
                    raise ValueError('All realizations have zero weight??')
                elif abs(tot_weight - 1) > 1E-12:  # allow for rounding errors
                    logging.warn('Some source models are not contributing, '
                                 'weights are being rescaled')
                for rlz in assoc.realizations:
                    rlz.weight = rlz.weight / tot_weight

        assoc.gsims_by_trt_id = groupby(
            assoc.rlzs_assoc, operator.itemgetter(0),
            lambda group: sorted(gsim for trt_id, gsim in group))

        return assoc

    def __repr__(self):
        """
        Return a string representation of the composite model
        """
        models = ['%d-%s-%s,w=%s [%d trt_model(s)]' % (
            sm.ordinal, sm.name, '_'.join(sm.path), sm.weight,
            len(sm.trt_models)) for sm in self.source_models]
        return '<%s\n%s>' % (self.__class__.__name__, '\n'.join(models))

    def __getitem__(self, i):
        """Return the i-th source model"""
        return self.source_models[i]

    def __iter__(self):
        """Return an iterator over the underlying source models"""
        return iter(self.source_models)

    def __len__(self):
        """Return the number of underlying source models"""
        return len(self.source_models)


def collect_source_model_paths(smlt):
    """
    Given a path to a source model logic tree or a file-like, collect all of
    the soft-linked path names to the source models it contains and return them
    as a uniquified list (no duplicates).

    :param smlt: source model logic tree file
    """
    src_paths = []
    try:
        tree = etree.parse(smlt)
        for branch_set in tree.findall('.//nrml:logicTreeBranchSet',
                                       namespaces=PARSE_NS_MAP):

            if branch_set.get('uncertaintyType') == 'sourceModel':
                for branch in branch_set.findall(
                        './nrml:logicTreeBranch/nrml:uncertaintyModel',
                        namespaces=PARSE_NS_MAP):
                    src_paths.append(branch.text)
    except Exception as exc:
        raise Exception('%s: %s in %s' % (exc.__class__.__name__, exc, smlt))
    return sorted(set(src_paths))


# ########################## SourceManager ########################### #

def source_info_iadd(self, other):
    assert self.trt_model_id == other.trt_model_id
    assert self.source_id == other.source_id
    return self.__class__(
        self.trt_model_id, self.source_id, self.source_class, self.weight,
        self.sources, self.filter_time + other.filter_time,
        self.split_time + other.split_time, self.calc_time + other.calc_time)

SourceInfo = collections.namedtuple(
    'SourceInfo', 'trt_model_id source_id source_class weight sources '
    'filter_time split_time calc_time')
SourceInfo.__iadd__ = source_info_iadd

source_info_dt = numpy.dtype([
    ('trt_model_id', numpy.uint32),  # 0
    ('source_id', (bytes, 20)),      # 1
    ('source_class', (bytes, 20)),   # 2
    ('weight', numpy.float32),       # 3
    ('split_num', numpy.uint32),     # 4
    ('filter_time', numpy.float32),  # 5
    ('split_time', numpy.float32),   # 6
    ('calc_time', numpy.float32),    # 7
])


source_chunk_dt = numpy.dtype([
    ('num_sources', numpy.uint32),
    ('weight', numpy.float32),
    ('sent', numpy.int32)])


class SourceManager(object):
    """
    Manager associated to a CompositeSourceModel instance.
    Filter and split sources and send them to the worker tasks.
    """
    def __init__(self, csm, taskfunc, concurrent_tasks, maximum_distance,
                 dstore, monitor, random_seed=None):
        self.tm = parallel.TaskManager(taskfunc)
        self.csm = csm
        self.maximum_distance = maximum_distance
        self.random_seed = random_seed
        self.dstore = dstore
        self.monitor = monitor
        self.rlzs_assoc = csm.get_rlzs_assoc()
        self.split_map = {}
        self.source_chunks = []
        self.infos = {}  # trt_model_id, source_id -> SourceInfo tuple
        if random_seed is not None:
            # generate unique seeds for each rupture with numpy.arange
            self.src_seed = {}
            n = sum(trtmod.num_ruptures for trtmod in self.csm.trt_models)
            rup_seeds = numpy.array(numpy.arange(n) + random_seed,
                                    dtype=numpy.uint32)
            start = 0
            for src in self.csm.get_sources('all'):
                nr = sourceconverter.get_set_num_ruptures(src)
                self.src_seed[src.id] = rup_seeds[start:start + nr]
                start += nr
        logging.info('Instantiated SourceManager with maxweight=%.1f',
                     self.csm.maxweight)

    def get_sources(self, kind, sitecol):
        """
        :param kind: a string 'light', 'heavy' or 'all'
        :param sitecol: a SiteCollection instance
        :returns: the sources of the given kind affecting the given sitecol
        """
        filter_mon = self.monitor('filtering sources')
        split_mon = self.monitor('splitting sources')
        for src in self.csm.get_sources(kind):
            with filter_mon:
                sites = src.filter_sites_by_distance_to_source(
                    self.maximum_distance, sitecol)
            filter_time = filter_mon.dt
            split_time = 0
            if sites is None:
                continue
            if kind == 'heavy':
                if src.id not in self.split_map:
                    logging.info('splitting %s of weight %s',
                                 src, src.weight)
                    with split_mon:
                        sources = list(sourceconverter.split_source(src))
                        self.split_map[src.id] = sources
                    split_time = split_mon.dt
                    self.set_seeds(src, sources)
                for ss in self.split_map[src.id]:
                    ss.id = src.id
                    yield ss
            else:
                self.set_seeds(src)
                yield src
            split_sources = self.split_map.get(src.id, [src])
            info = SourceInfo(src.trt_model_id, src.source_id,
                              src.__class__.__name__,
                              src.weight, len(split_sources),
                              filter_time, split_time, 0)
            key = (src.trt_model_id, src.source_id)
            if key in self.infos:
                self.infos[key] += info
            else:
                self.infos[key] = info

        filter_mon.flush()
        split_mon.flush()

    def set_seeds(self, src, split_sources=()):
        """
        Set a seed per each rupture in a source, managing also the
        case of split sources, if any.
        """
        if self.random_seed is not None:
            src.seed = self.src_seed[src.id]
            if split_sources:
                start = 0
                for ss in split_sources:
                    nr = ss.num_ruptures
                    ss.seed = src.seed[start:start + nr]
                    start += nr

    def submit_sources(self, sitecol, siteidx=0):
        """
        Submit the light sources and then the (split) heavy sources.
        Only the sources affecting the sitecol as considered. Also,
        set the .seed attribute of each source.
        """
        for kind in ('light', 'heavy'):
            sources = list(self.get_sources(kind, sitecol))
            if not sources:
                continue
            # set a seed for each split source; the seed is used
            # only by the event based calculator, but it is set anyway
            for src in sources:
                self.csm.filtered_weight += src.weight
            nblocks = 0
            for block in block_splitter(
                    sources, self.csm.maxweight,
                    operator.attrgetter('weight'),
                    operator.attrgetter('trt_model_id')):
                sent = self.tm.submit(block, sitecol, siteidx,
                                      self.rlzs_assoc, self.monitor.new())
                self.source_chunks.append((len(block), block.weight, sent))
                nblocks += 1
            logging.info('Sent %d sources in %d block(s)',
                         len(sources), nblocks)

    def store_source_info(self, dstore):
        """
        Save the `source_info` array and its attributes in the datastore
        """
        if self.infos:
            values = self.infos.values()
            values.sort(
                key=lambda info: info.filter_time + info.split_time,
                reverse=True)
            dstore['source_info'] = numpy.array(values, source_info_dt)
            attrs = dstore['source_info'].attrs
            attrs['maxweight'] = self.csm.maxweight
            attrs['sent'] = self.tm.sent
            self.infos.clear()
        if self.source_chunks:
            dstore['source_chunks'] = sc = numpy.array(
                self.source_chunks, source_chunk_dt)
            attrs = dstore['source_chunks'].attrs
            attrs['nbytes'] = sc.nbytes
            attrs['sent'] = sc['sent'].sum()
            del self.source_chunks


@parallel.litetask
def dummy_task(sources, sitecol, siteidx, rlzs_assoc, monitor):
    return {}


class DummySourceManager(SourceManager):
    """
    A SourceManager submitting do-nothing tasks: this is useful to stress
    the calculation in case of a large data transfer, and to measure it.
    """
    def __init__(self, csm, taskfunc, concurrent_tasks, maximum_distance,
                 dstore, monitor):
        SourceManager.__init__(self, csm, dummy_task, concurrent_tasks,
                               maximum_distance, dstore, monitor)<|MERGE_RESOLUTION|>--- conflicted
+++ resolved
@@ -585,38 +585,22 @@
 
     def set_weights(self):
         """
-<<<<<<< HEAD
         Update the attributes .weight and src.num_ruptures for each TRT model
+        .weight of the CompositeSourceModel.
         """
         self.weight = self.filtered_weight = 0
         for trt_model in self.trt_models:
             weight = 0
             num_ruptures = 0
             for src in trt_model:
-                num_ruptures += src.num_ruptures
+                src.num_ruptures = nr = src.count_ruptures()
                 weight += src.weight
+                num_ruptures += nr
             trt_model.num_ruptures = num_ruptures
             trt_model.weight = weight
             trt_model.sources = sorted(
                 trt_model, key=operator.attrgetter('source_id'))
             self.weight += weight
-=======
-        Update the attribute .num_ruptures in each TRT model and set the
-        .weight of the CompositeSourceModel.
-        This method is lazy, i.e. the number is not updated if it is already
-        set and nonzero, unless `really` is True.
-        """
-        self.weight = 0
-        for trt_model in self.trt_models:
-            if trt_model.num_ruptures == 0 or really:
-                num_ruptures = 0
-                for src in trt_model:
-                    src.num_ruptures = nr = src.count_ruptures()
-                    self.weight += src.weight
-                    num_ruptures += nr
-                trt_model.num_ruptures = num_ruptures
-                logging.info('Processed %s', trt_model)
->>>>>>> e2811a92
 
     def get_info(self):
         """
