# Copyright (c) 2010-2015, GEM Foundation.
#
# OpenQuake is free software: you can redistribute it and/or modify it
# under the terms of the GNU Affero General Public License as published
# by the Free Software Foundation, either version 3 of the License, or
# (at your option) any later version.
#
# OpenQuake is distributed in the hope that it will be useful,
# but WITHOUT ANY WARRANTY; without even the implied warranty of
# MERCHANTABILITY or FITNESS FOR A PARTICULAR PURPOSE.  See the
# GNU General Public License for more details.
#
# You should have received a copy of the GNU Affero General Public License
# along with OpenQuake.  If not, see <http://www.gnu.org/licenses/>.

import time
import logging
import operator
import itertools
import collections
import random
from lxml import etree

import numpy

from openquake.baselib.general import AccumDict, groupby
from openquake.commonlib.node import read_nodes
from openquake.commonlib import valid, logictree, sourceconverter, parallel
from openquake.commonlib.nrml import nodefactory, PARSE_NS_MAP


class DuplicatedID(Exception):
    """Raised when two sources with the same ID are found in a source model"""


class LtRealization(object):
    """
    Composite realization build on top of a source model realization and
    a GSIM realization.
    """
    def __init__(self, ordinal, sm_lt_path, gsim_rlz, weight, col_ids=()):
        self.ordinal = ordinal
        self.sm_lt_path = sm_lt_path
        self.gsim_rlz = gsim_rlz
        self.weight = weight
        self.col_ids = col_ids

    def __repr__(self):
        if self.col_ids:
            col = ',col=' + ','.join(map(str, sorted(self.col_ids)))
        else:
            col = ''
        return '<%d,%s,w=%s%s>' % (self.ordinal, self.uid, self.weight, col)

    @property
    def gsim_lt_path(self):
        return self.gsim_rlz.lt_path

    @property
    def uid(self):
        """An unique identifier for effective realizations"""
        return '_'.join(self.sm_lt_path) + ',' + self.gsim_rlz.uid

    def __eq__(self, other):
        return repr(self) == repr(other)

    def __ne__(self, other):
        return repr(self) != repr(other)

    def __hash__(self):
        return hash(repr(self))


def get_skeleton(sm):
    """
    Return a copy of the source model `sm` which is empty, i.e. without
    sources.
    """
    trt_models = [TrtModel(tm.trt, [], tm.num_ruptures, tm.min_mag,
                           tm.max_mag, tm.gsims, tm.id)
                  for tm in sm.trt_models]
    return SourceModel(sm.name, sm.weight, sm.path, trt_models, sm.gsim_lt,
                       sm.ordinal, sm.samples)

SourceModel = collections.namedtuple(
    'SourceModel', 'name weight path trt_models gsim_lt ordinal samples')


def get_weight(src, point_source_weight=1/40., num_ruptures=None):
    """
    :param src: a hazardlib source object
    :param point_source_weight: default 1/40
    :param num_ruptures: if None it is recomputed
    :returns: the weight of the given source
    """
    num_ruptures = num_ruptures or src.count_ruptures()
    weight = (num_ruptures * point_source_weight
              if src.__class__.__name__ == 'PointSource'
              else num_ruptures)
    return weight


class TrtModel(collections.Sequence):
    """
    A container for the following parameters:

    :param str trt:
        the tectonic region type all the sources belong to
    :param list sources:
        a list of hazardlib source objects
    :param int num_ruptures:
        the total number of ruptures generated by the given sources
    :param min_mag:
        the minimum magnitude among the given sources
    :param max_mag:
        the maximum magnitude among the given sources
    :param gsims:
        the GSIMs associated to tectonic region type
    :param id:
        an optional numeric ID (default None) useful to associate
        the model to a database object
    """
    POINT_SOURCE_WEIGHT = 1 / 40.

    @classmethod
    def collect(cls, sources):
        """
        :param sources: dictionaries with a key 'tectonicRegion'
        :returns: an ordered list of TrtModel instances
        """
        source_stats_dict = {}
        for src in sources:
            trt = src['tectonicRegion']
            if trt not in source_stats_dict:
                source_stats_dict[trt] = TrtModel(trt)
            tm = source_stats_dict[trt]
            if not tm.sources:

                # we increate the rupture counter by 1,
                # to avoid filtering away the TRTModel
                tm.num_ruptures = 1

                # we append just one source per TRTModel, so that
                # the memory occupation is insignificand and at
                # the same time we avoid the RuntimeError
                # "All sources were filtered away"
                tm.sources.append(src)

        # return TrtModels, ordered by TRT string
        return sorted(source_stats_dict.itervalues())

    def __init__(self, trt, sources=None, num_ruptures=0,
                 min_mag=None, max_mag=None, gsims=None, id=0):
        self.trt = trt
        self.sources = sources or []
        self.num_ruptures = num_ruptures
        self.min_mag = min_mag
        self.max_mag = max_mag
        self.gsims = gsims or []
        self.id = id
        for src in self.sources:
            self.update(src)

    def update(self, src):
        """
        Update the attributes sources, min_mag, max_mag
        according to the given source.

        :param src:
            an instance of :class:
            `openquake.hazardlib.source.base.BaseSeismicSource`
        """
        assert src.tectonic_region_type == self.trt, (
            src.tectonic_region_type, self.trt)
        self.sources.append(src)
        min_mag, max_mag = src.get_min_max_mag()
        prev_min_mag = self.min_mag
        if prev_min_mag is None or min_mag < prev_min_mag:
            self.min_mag = min_mag
        prev_max_mag = self.max_mag
        if prev_max_mag is None or max_mag > prev_max_mag:
            self.max_mag = max_mag

    def __repr__(self):
        return '<%s #%d %s, %d source(s), %d rupture(s)>' % (
            self.__class__.__name__, self.id, self.trt,
            len(self.sources), self.num_ruptures)

    def __lt__(self, other):
        """
        Make sure there is a precise ordering of TrtModel objects.
        Objects with less sources are put first; in case the number
        of sources is the same, use lexicographic ordering on the trts
        """
        num_sources = len(self.sources)
        other_sources = len(other.sources)
        if num_sources == other_sources:
            return self.trt < other.trt
        return num_sources < other_sources

    def __getitem__(self, i):
        return self.sources[i]

    def __iter__(self):
        return iter(self.sources)

    def __len__(self):
        return len(self.sources)


def parse_source_model(fname, converter, apply_uncertainties=lambda src: None):
    """
    Parse a NRML source model and return an ordered list of TrtModel
    instances.

    :param str fname:
        the full pathname of the source model file
    :param converter:
        :class:`openquake.commonlib.source.SourceConverter` instance
    :param apply_uncertainties:
        a function modifying the sources (or do nothing)
    """
    converter.fname = fname
    source_stats_dict = {}
    source_ids = set()
    src_nodes = read_nodes(fname, lambda elem: 'Source' in elem.tag,
                           nodefactory['sourceModel'])
    for no, src_node in enumerate(src_nodes, 1):
        src = converter.convert_node(src_node)
        if src.source_id in source_ids:
            raise DuplicatedID(
                'The source ID %s is duplicated!' % src.source_id)
        apply_uncertainties(src)
        trt = src.tectonic_region_type
        if trt not in source_stats_dict:
            source_stats_dict[trt] = TrtModel(trt)
        source_stats_dict[trt].update(src)
        source_ids.add(src.source_id)
        if no % 10000 == 0:  # log every 10,000 sources parsed
            logging.info('Parsed %d sources from %s', no, fname)

    # return ordered TrtModels
    return sorted(source_stats_dict.itervalues())


def agg_prob(acc, prob):
    """Aggregation function for probabilities"""
    return 1. - (1. - acc) * (1. - prob)


def get_col_id(tag):
    """
    Extract the ses collection index from the tag:

    >>> get_col_id('col=01|...')
    1
    """
    return int(tag.split('|', 1)[0].split('=')[1])


class RlzsAssoc(collections.Mapping):
    """
    Realization association class. It should not be instantiated directly,
    but only via the method :meth:
    `openquake.commonlib.source.CompositeSourceModel.get_rlzs_assoc`.

    :attr realizations: list of LtRealization objects
    :attr gsim_by_trt: list of dictionaries {trt: gsim}
    :attr rlzs_assoc: dictionary {trt_model_id, gsim: rlzs}
    :attr rlzs_by_smodel: dictionary {source_model_ordinal: rlzs}

    For instance, for the non-trivial logic tree in
    :mod:`openquake.qa_tests_data.classical.case_15`, which has 4 tectonic
    region types and 4 + 2 + 2 realizations, there are the following
    associations:

    (0, 'BooreAtkinson2008') ['#0-SM1-BA2008_C2003', '#1-SM1-BA2008_T2002']
    (0, 'CampbellBozorgnia2008') ['#2-SM1-CB2008_C2003', '#3-SM1-CB2008_T2002']
    (1, 'Campbell2003') ['#0-SM1-BA2008_C2003', '#2-SM1-CB2008_C2003']
    (1, 'ToroEtAl2002') ['#1-SM1-BA2008_T2002', '#3-SM1-CB2008_T2002']
    (2, 'BooreAtkinson2008') ['#4-SM2_a3pt2b0pt8-BA2008']
    (2, 'CampbellBozorgnia2008') ['#5-SM2_a3pt2b0pt8-CB2008']
    (3, 'BooreAtkinson2008') ['#6-SM2_a3b1-BA2008']
    (3, 'CampbellBozorgnia2008') ['#7-SM2_a3b1-CB2008']
    """
    def __init__(self, csm_info, rlzs_assoc=None):
        self.csm_info = csm_info
        self.rlzs_assoc = rlzs_assoc or collections.defaultdict(list)
        self.gsim_by_trt = []  # rlz.ordinal -> {trt: gsim}
        self.rlzs_by_smodel = collections.OrderedDict()

    @property
    def realizations(self):
        """Flat list with all the realizations"""
        return sum(self.rlzs_by_smodel.itervalues(), [])

    def get_gsims_by_trt_id(self):
        """Returns associations trt_id -> [GSIM instance, ...]"""
        return groupby(
            self.rlzs_assoc, operator.itemgetter(0),
            lambda group: sorted(valid.gsim(gsim)
                                 for trt_id, gsim in group))

    def get_gsims_by_col(self):
        """Return a list of lists of GSIMs of length num_collections"""
        gsims = self.get_gsims_by_trt_id()
        return [gsims.get(self.csm_info.get_trt_id(col), [])
                for col in range(self.csm_info.num_collections)]

    def _add_realizations(self, idx, lt_model, realizations):
        gsim_lt = lt_model.gsim_lt
        rlzs = []
        for i, gsim_rlz in enumerate(realizations):
            weight = float(lt_model.weight) * float(gsim_rlz.weight)
            rlz = LtRealization(idx, lt_model.path, gsim_rlz, weight, set())
            self.gsim_by_trt.append(dict(
                zip(gsim_lt.all_trts, gsim_rlz.value)))
            for trt_model in lt_model.trt_models:
                trt = trt_model.trt
                gsim = gsim_lt.get_gsim_by_trt(gsim_rlz, trt)
                self.rlzs_assoc[trt_model.id, gsim].append(rlz)
                trt_model.gsims = gsim_lt.values[trt]
                if lt_model.samples > 1:  # oversampling
                    col_id = self.csm_info.get_col_id(trt_model.id, i)
                    rlz.col_ids.add(col_id)
            idx += 1
            rlzs.append(rlz)
        self.rlzs_by_smodel[lt_model.ordinal] = rlzs
        return idx

    def combine_curves(self, results, agg, acc):
        """
        :param results: dictionary (trt_model_id, gsim_name) -> curves
        :param agg: aggregation function (composition of probabilities)
        :returns: a dictionary rlz -> aggregated curves
        """
        ad = AccumDict({rlz: acc for rlz in self.realizations})
        for key, value in results.iteritems():
            for rlz in self.rlzs_assoc[key]:
                ad[rlz] = agg(ad[rlz], value)
        return ad

    def combine_gmfs(self, results):
        """
        :param results: a dictionary (trt_model_id, gsim_name) -> gmf_by_tag
        """
        ad = {rlz: AccumDict() for rlz in self.realizations}
        for key, gmf_by_tag in results.iteritems():
            for rlz in self.rlzs_assoc[key]:
                if not rlz.col_ids:
                    ad[rlz] += gmf_by_tag
                else:
                    for tag in gmf_by_tag:
                        # if the rupture contributes to the given realization
                        if get_col_id(tag) in rlz.col_ids:
                            ad[rlz][tag] = gmf_by_tag[tag]
        return ad

    def combine(self, results, agg=agg_prob):
        """
        :param results: a dictionary (trt_model_id, gsim_name) -> floats
        :param agg: an aggregation function
        :returns: a dictionary rlz -> aggregated floats

        Example: a case with tectonic region type T1 with GSIMS A, B, C
        and tectonic region type T2 with GSIMS D, E.

        >>> assoc = RlzsAssoc(CompositionInfo([]), {
        ... ('T1', 'A'): ['r0', 'r1'],
        ... ('T1', 'B'): ['r2', 'r3'],
        ... ('T1', 'C'): ['r4', 'r5'],
        ... ('T2', 'D'): ['r0', 'r2', 'r4'],
        ... ('T2', 'E'): ['r1', 'r3', 'r5']})
        ...
        >>> results = {
        ... ('T1', 'A'): 0.01,
        ... ('T1', 'B'): 0.02,
        ... ('T1', 'C'): 0.03,
        ... ('T2', 'D'): 0.04,
        ... ('T2', 'E'): 0.05,}
        ...
        >>> combinations = assoc.combine(results, operator.add)
        >>> for key, value in sorted(combinations.items()): print key, value
        r0 0.05
        r1 0.06
        r2 0.06
        r3 0.07
        r4 0.07
        r5 0.08

        You can check that all the possible sums are performed:

        r0: 0.01 + 0.04 (T1A + T2D)
        r1: 0.01 + 0.05 (T1A + T2E)
        r2: 0.02 + 0.04 (T1B + T2D)
        r3: 0.02 + 0.05 (T1B + T2E)
        r4: 0.03 + 0.04 (T1C + T2D)
        r5: 0.03 + 0.05 (T1C + T2E)

        In reality, the `combine_curves` method is used with hazard_curves and
        the aggregation function is the `agg_curves` function, a composition of
        probability, which however is close to the sum for small probabilities.
        """
        ad = AccumDict()
        for key, value in results.iteritems():
            for rlz in self.rlzs_assoc[key]:
                ad[rlz] = agg(ad.get(rlz, 0), value)
        return ad

    def __iter__(self):
        return self.rlzs_assoc.iterkeys()

    def __getitem__(self, key):
        return self.rlzs_assoc[key]

    def __len__(self):
        return len(self.rlzs_assoc)

    def __repr__(self):
        pairs = []
        for key in sorted(self.rlzs_assoc):
            rlzs = map(str, self.rlzs_assoc[key])
            if len(rlzs) > 10:  # short representation
                rlzs = ['%d realizations' % len(rlzs)]
            pairs.append(('%s,%s' % key, rlzs))
        return '<%s(%d)\n%s>' % (self.__class__.__name__, len(self),
                                 '\n'.join('%s: %s' % pair for pair in pairs))


class CompositionInfo(object):
    """
    An object to collect information about the composition of
    a composite source model.
    """
    def __init__(self, source_models):
        self._col_dict = {}  # dictionary trt_id, idx -> col_id
        self._num_samples = {}  # trt_id -> num_samples
        self.source_models = map(get_skeleton, source_models)
        col_id = 0
        for sm in source_models:
            for trt_model in sm.trt_models:
                trt_id = trt_model.id
                if sm.samples > 1:
                    self._num_samples[trt_id] = sm.samples
                for idx in range(sm.samples):
                    self._col_dict[trt_id, idx] = col_id
                    col_id += 1
                trt_id += 1
        self.num_collections = col_id

    def get_max_samples(self):
        """Return the maximum number of samples of the source model"""
        values = self._num_samples.values()
        if not values:
            return 1
        return max(values)

    def get_num_samples(self, trt_id):
        """
        :param trt_id: tectonic region type object ID
        :returns: how many times the sources of that TRT are to be sampled
        """
        return self._num_samples.get(trt_id, 1)

    # this useful to extract the ruptures affecting a given realization
    def get_col_ids(self, rlz):
        """
        :param rlz: a realization
        :returns: a set of ses collection indices relevant for the realization
        """
        # first consider the oversampling case, when the col_ids are known
        if rlz.col_ids:
            return rlz.col_ids
        # else consider the source model to which the realization belongs
        # and extract the trt_model_ids, which are the same as the col_ids
        return set(tm.id for sm in self.source_models
                   for tm in sm.trt_models if sm.path == rlz.sm_lt_path)

    def get_col_id(self, trt_id, idx):
        """
        :param trt_id: tectonic region type object ID
        :param idx: an integer index from 0 to num_samples
        :returns: the SESCollection ordinal
        """
        return self._col_dict[trt_id, idx]

    def get_trt_id(self, col_id):
        """
        :param col_id: the ordinal of a SESCollection
        :returns: the ID of the associated TrtModel
        """
        for (trt_id, idx), cid in self._col_dict.iteritems():
            if cid == col_id:
                return trt_id
        raise KeyError('There is no TrtModel associated to the collection %d!'
                       % col_id)

    def get_triples(self):
        """
        Yield triples (trt_id, idx, col_id) in order
        """
        for (trt_id, idx), col_id in sorted(self._col_dict.iteritems()):
            yield trt_id, idx, col_id

    def __repr__(self):
        info_by_model = collections.OrderedDict(
            (sm.path, ('_'.join(sm.path), sm.name,
                       [tm.id for tm in sm.trt_models],
                       sm.gsim_lt.get_num_paths() * sm.samples))
            for sm in self.source_models)
        summary = ['%s, %s, trt=%s: %d realization(s)' % ibm
                   for ibm in info_by_model.itervalues()]
        return '<%s\n%s>' % (
            self.__class__.__name__, '\n'.join(summary))


class CompositeSourceModel(collections.Sequence):
    """
    :param source_model_lt:
        a :class:`openquake.commonlib.logictree.SourceModelLogicTree` instance
    :param source_models:
        a list of :class:`openquake.commonlib.source.SourceModel` tuples
    """
    def __init__(self, source_model_lt, source_models):
        self.source_model_lt = source_model_lt
        self.source_models = list(source_models)
        self.info = CompositionInfo(source_models)
        self.source_info = ()  # set by the SourceFilterSplitter

    @property
    def trt_models(self):
        """
        Yields the TrtModels inside each source model.
        """
        for sm in self.source_models:
            for trt_model in sm.trt_models:
                yield trt_model

    def get_sources(self):
        """
        Extract the sources contained in the internal source models.
        """
        sources = []
        for trt_model in self.trt_models:
            for src in trt_model:
                if hasattr(src, 'trt_model_id'):
                    # .trt_model_id is missing for source nodes
                    src.trt_model_id = trt_model.id
                sources.append(src)
        return sources

    def get_num_sources(self):
        """
        :returns: the total number of sources in the model
        """
        return len(self.get_sources())

    def count_ruptures(self, really=False):
        """
        Update the attribute .num_ruptures in each TRT model.
        This method is lazy, i.e. the number is not updated if it is already
        set and nonzero, unless `really` is True.
        """
        for trt_model in self.trt_models:
            if trt_model.num_ruptures == 0 or really:
                trt_model.num_ruptures = sum(
                    src.count_ruptures() for src in trt_model)

    def get_rlzs_assoc(self, get_weight=lambda tm: tm.num_ruptures):
        """
        Return a RlzsAssoc with fields realizations, gsim_by_trt,
        rlz_idx and trt_gsims.

        :param get_weight: a function trt_model -> positive number
        """
        assoc = RlzsAssoc(self.info)
        random_seed = self.source_model_lt.seed
        num_samples = self.source_model_lt.num_samples
        idx = 0
        for smodel in self.source_models:
            # count the number of ruptures per tectonic region type
            trts = set()
            for trt_model in smodel.trt_models:
                if get_weight(trt_model) > 0:
                    trts.add(trt_model.trt)
            # recompute the GSIM logic tree if needed
            if trts != set(smodel.gsim_lt.tectonic_region_types):
                smodel.gsim_lt.reduce(trts)
            if num_samples:  # sampling
                rnd = random.Random(random_seed + idx)
                rlzs = logictree.sample(smodel.gsim_lt, smodel.samples, rnd)
            else:  # full enumeration
                rlzs = logictree.get_effective_rlzs(smodel.gsim_lt)
            if rlzs:
                idx = assoc._add_realizations(idx, smodel, rlzs)
            else:
                logging.warn('No realizations for %s, %s',
                             '_'.join(smodel.path), smodel.name)
        if assoc.realizations:
            if num_samples:
                assert len(assoc.realizations) == num_samples
                for rlz in assoc.realizations:
                    rlz.weight = 1. / num_samples
            else:
                tot_weight = sum(rlz.weight for rlz in assoc.realizations)
                if tot_weight == 0:
                    raise ValueError('All realizations have zero weight??')
                elif abs(tot_weight - 1) > 1E-12:  # allow for rounding errors
                    logging.warn('Some source models are not contributing, '
                                 'weights are being rescaled')
                for rlz in assoc.realizations:
                    rlz.weight = rlz.weight / tot_weight
        return assoc

    def __repr__(self):
        """
        Return a string representation of the composite model
        """
        models = ['%d-%s-%s,w=%s [%d trt_model(s)]' % (
            sm.ordinal, sm.name, '_'.join(sm.path), sm.weight,
            len(sm.trt_models)) for sm in self]
        return '<%s\n%s>' % (self.__class__.__name__, '\n'.join(models))

    def __getitem__(self, i):
        """Return the i-th source model"""
        return self.source_models[i]

    def __iter__(self):
        """Return an iterator over the underlying source models"""
        return iter(self.source_models)

    def __len__(self):
        """Return the number of underlying source models"""
        return len(self.source_models)


def _collect_source_model_paths(smlt):
    """
    Given a path to a source model logic tree or a file-like, collect all of
    the soft-linked path names to the source models it contains and return them
    as a uniquified list (no duplicates).
    """
    src_paths = []
    tree = etree.parse(smlt)
    for branch_set in tree.xpath('//nrml:logicTreeBranchSet',
                                 namespaces=PARSE_NS_MAP):

        if branch_set.get('uncertaintyType') == 'sourceModel':
            for branch in branch_set.xpath(
                    './nrml:logicTreeBranch/nrml:uncertaintyModel',
                    namespaces=PARSE_NS_MAP):
                src_paths.append(branch.text)
    return sorted(set(src_paths))


<<<<<<< HEAD
# ########################## SourceFilterSplitter ########################### #
=======
# ########################## SourceFilterSplitter ############################# #
>>>>>>> efe73df2

def filter_and_split(src, sourceprocessor):
    """
    Filter and split the source by using the source processor.
    Also, sets the sub sources `.weight` attribute.

    :param src: a hazardlib source object
    :param sourceprocessor: a SourceFilterSplitter object
    :returns: a named tuple of type SourceInfo
    """
    if sourceprocessor.sitecol:  # filter
        info = sourceprocessor.filter(src)
        if not info.sources:
            return info  # filtered away
        filter_time = info.filter_time
    else:  # only split
        filter_time = 0
    t1 = time.time()
    out = []
    weight_time = 0
    weight = 0
    for ss in sourceconverter.split_source(src, sourceprocessor.asd):
        if sourceprocessor.weight:
            t = time.time()
            ss.weight = get_weight(ss)
            weight_time += time.time() - t
            weight += ss.weight
        out.append(ss)
    split_time = time.time() - t1 - weight_time
    return SourceInfo(src.trt_model_id, src.source_id, src.__class__.__name__,
                      weight, out, filter_time, weight_time, split_time)


SourceInfo = collections.namedtuple(
    'SourceInfo', 'trt_model_id source_id source_class weight sources '
    'filter_time weight_time split_time')

source_info_dt = numpy.dtype(
<<<<<<< HEAD
    [('trt_model_id', numpy.uint32),
     ('source_id', (str, 20)),
     ('source_class', (str, 20)),
     ('weight', numpy.float32),
     ('split_num', numpy.uint32),
     ('filter_time', numpy.float32),
     ('weight_time', numpy.float32),
     ('split_time', numpy.float32)])


class BaseSourceProcessor(object):
    """
    Do nothing source processor.

    :param sitecol:
        a SiteCollection instance
    :param maxdist:
        maximum distance for the filtering
    :param area_source_discretization:
        area source discretization
=======
    [('trt_model_id', int),
     ('source_id', (str, 20)),
     ('source_class', (str, 20)),
     ('split_num', int),
     ('filter_time', float),
     ('split_time', float)])


class SourceFilter(object):
    """
    Filter sequentially the sources of the given CompositeSourceModel
    instance. An array `.source_info` is added to the instance, containing
    information about the processing times.

    :param sitecol: a SiteCollection instance
    :param maxdist: maximum distance for the filtering
    :param area_source_discretization: dummy parameter (ignored)
>>>>>>> efe73df2
    """
    weight = False  # when True, set the weight on each source

    def __init__(self, sitecol, maxdist, area_source_discretization=None):
        self.sitecol = sitecol
        self.maxdist = maxdist
        self.asd = area_source_discretization

<<<<<<< HEAD

class SourceFilter(BaseSourceProcessor):
    """
    Filter sequentially the sources of the given CompositeSourceModel
    instance. An array `.source_info` is added to the instance, containing
    information about the processing times.
    """
=======
>>>>>>> efe73df2
    def filter(self, src):
        t0 = time.time()
        sites = src.filter_sites_by_distance_to_source(
            self.maxdist, self.sitecol)
<<<<<<< HEAD
        t1 = time.time()
        filter_time = t1 - t0
        if sites is not None and self.weight:
            t2 = time.time()
            weight = get_weight(src)
            src.weight = weight
            weight_time = time.time() - t2
        else:
            weight = numpy.nan
            weight_time = 0
        sources = [] if sites is None else [src]
        return SourceInfo(
            src.trt_model_id, src.source_id, src.__class__.__name__,
            weight, sources, filter_time, weight_time, 0)
=======
        filter_time = time.time() - t0
        sources = [] if sites is None else [src]
        return SourceInfo(
            src.trt_model_id, src.source_id, src.__class__.__name__,
            sources, filter_time, 0)
>>>>>>> efe73df2

    def agg_source_info(self, acc, info):
        """
        :param acc: a dictionary {trt_model_id: sources}
        :param info: a SourceInfo instance
<<<<<<< HEAD
        """
        self.infos.append(
            (info.trt_model_id, info.source_id, info.source_class,
             info.weight, len(info.sources), info.filter_time,
             info.weight_time, info.split_time))
        return acc + {info.trt_model_id: info.sources}

    def process(self, csm):
        """
        :param csm: a CompositeSourceModel instance
        :param monitor: a monitor object
=======
        """
        self.infos.append(
            (info.trt_model_id, info.source_id, info.source_class,
             len(info.sources), info.filter_time, info.split_time))
        return acc + {info.trt_model_id: info.sources}

    def process(self, csm):
        """
        :param csm: a CompositeSourceModel instance
>>>>>>> efe73df2
        :returns: the times spent in sequential and parallel processing
        """
        sources = csm.get_sources()
        self.infos = []
        seqtime, partime = 0, 0
        sources_by_trt = AccumDict()

<<<<<<< HEAD
        logging.warn('Sequential processing of %d sources...', len(sources))
=======
        logging.warn('Sequential filtering of %d sources...', len(sources))
>>>>>>> efe73df2
        t1 = time.time()
        for src in sources:
            sources_by_trt = self.agg_source_info(
                sources_by_trt, self.filter(src))
        seqtime = time.time() - t1
        self.update(csm, sources_by_trt)
        return seqtime, partime

    def update(self, csm, sources_by_trt):
        """
        Store the `source_info` array in the composite source model.

        :param csm: a CompositeSourceModel instance
        :param sources_by_trt: a dictionary trt_model_id -> sources
        """
        self.infos.sort(key=lambda o: o[4] + o[5], reverse=True)
        csm.source_info = numpy.array(self.infos, source_info_dt)
        del self.infos[:]

        # update trt_model.sources
        for source_model in csm:
            for trt_model in source_model.trt_models:
                trt_model.sources = sorted(
                    sources_by_trt.get(trt_model.id, []),
                    key=operator.attrgetter('source_id'))
                if not trt_model.sources:
                    logging.warn(
                        'Could not find sources close to the sites in %s '
                        'sm_lt_path=%s, maximum_distance=%s km, TRT=%s',
                        source_model.name, source_model.path,
                        self.maxdist, trt_model.trt)


<<<<<<< HEAD
class SourceFilterWeighter(SourceFilter):
    """
    Filter sequentially the sources of the given CompositeSourceModel
    instance and compute their weights. An array `.source_info` is added
    to the instance, containing information about the processing times.
    """
    weight = True


class SourceFilterSplitter(SourceFilter):
    """
    Filter and split in parallel the sources of the given CompositeSourceModel
    instance. An array `.source_info` is added to the instance, containing
    information about the processing times and the splitting process.

=======
class SourceFilterSplitter(SourceFilter):
    """
    Filter and split in parallel the sources of the given CompositeSourceModel
    instance. An array `.source_info` is added to the instance, containing
    information about the processing times and the splitting process.

>>>>>>> efe73df2
    :param sitecol: a SiteCollection instance
    :param maxdist: maximum distance for the filtering
    :param asd: area source discretization
    """
    def process(self, csm):
        """
        :param csm: a CompositeSourceModel instance
        :returns: the times spent in sequential and parallel processing
        """
        sources = csm.get_sources()
        fast_sources = [(src, self) for src in sources
                        if src.__class__.__name__ in
                        ('PointSource', 'AreaSource')]
        slow_sources = [(src, self) for src in sources
                        if src.__class__.__name__ not in
                        ('PointSource', 'AreaSource')]
        self.infos = []
        seqtime, partime = 0, 0
        sources_by_trt = AccumDict()

        # start multicore processing
        if slow_sources:
            t0 = time.time()
            logging.warn('Parallel processing of %d sources...',
                         len(slow_sources))
            ss = parallel.TaskManager.starmap(filter_and_split, slow_sources)

        # single core processing
        if fast_sources:
            logging.warn('Sequential processing of %d sources...',
                         len(fast_sources))
            t1 = time.time()
            sources_by_trt += reduce(
                self.agg_source_info,
                itertools.starmap(filter_and_split, fast_sources), AccumDict())
            seqtime = time.time() - t1

        # finish multicore processing
        sources_by_trt += (ss.reduce(self.agg_source_info)
                           if slow_sources else {})
        if slow_sources:
            partime = time.time() - t0

        self.update(csm, sources_by_trt)

        return seqtime, partime<|MERGE_RESOLUTION|>--- conflicted
+++ resolved
@@ -653,11 +653,7 @@
     return sorted(set(src_paths))
 
 
-<<<<<<< HEAD
 # ########################## SourceFilterSplitter ########################### #
-=======
-# ########################## SourceFilterSplitter ############################# #
->>>>>>> efe73df2
 
 def filter_and_split(src, sourceprocessor):
     """
@@ -696,7 +692,6 @@
     'filter_time weight_time split_time')
 
 source_info_dt = numpy.dtype(
-<<<<<<< HEAD
     [('trt_model_id', numpy.uint32),
      ('source_id', (str, 20)),
      ('source_class', (str, 20)),
@@ -717,25 +712,6 @@
         maximum distance for the filtering
     :param area_source_discretization:
         area source discretization
-=======
-    [('trt_model_id', int),
-     ('source_id', (str, 20)),
-     ('source_class', (str, 20)),
-     ('split_num', int),
-     ('filter_time', float),
-     ('split_time', float)])
-
-
-class SourceFilter(object):
-    """
-    Filter sequentially the sources of the given CompositeSourceModel
-    instance. An array `.source_info` is added to the instance, containing
-    information about the processing times.
-
-    :param sitecol: a SiteCollection instance
-    :param maxdist: maximum distance for the filtering
-    :param area_source_discretization: dummy parameter (ignored)
->>>>>>> efe73df2
     """
     weight = False  # when True, set the weight on each source
 
@@ -744,7 +720,6 @@
         self.maxdist = maxdist
         self.asd = area_source_discretization
 
-<<<<<<< HEAD
 
 class SourceFilter(BaseSourceProcessor):
     """
@@ -752,13 +727,10 @@
     instance. An array `.source_info` is added to the instance, containing
     information about the processing times.
     """
-=======
->>>>>>> efe73df2
     def filter(self, src):
         t0 = time.time()
         sites = src.filter_sites_by_distance_to_source(
             self.maxdist, self.sitecol)
-<<<<<<< HEAD
         t1 = time.time()
         filter_time = t1 - t0
         if sites is not None and self.weight:
@@ -773,19 +745,11 @@
         return SourceInfo(
             src.trt_model_id, src.source_id, src.__class__.__name__,
             weight, sources, filter_time, weight_time, 0)
-=======
-        filter_time = time.time() - t0
-        sources = [] if sites is None else [src]
-        return SourceInfo(
-            src.trt_model_id, src.source_id, src.__class__.__name__,
-            sources, filter_time, 0)
->>>>>>> efe73df2
 
     def agg_source_info(self, acc, info):
         """
         :param acc: a dictionary {trt_model_id: sources}
         :param info: a SourceInfo instance
-<<<<<<< HEAD
         """
         self.infos.append(
             (info.trt_model_id, info.source_id, info.source_class,
@@ -796,18 +760,6 @@
     def process(self, csm):
         """
         :param csm: a CompositeSourceModel instance
-        :param monitor: a monitor object
-=======
-        """
-        self.infos.append(
-            (info.trt_model_id, info.source_id, info.source_class,
-             len(info.sources), info.filter_time, info.split_time))
-        return acc + {info.trt_model_id: info.sources}
-
-    def process(self, csm):
-        """
-        :param csm: a CompositeSourceModel instance
->>>>>>> efe73df2
         :returns: the times spent in sequential and parallel processing
         """
         sources = csm.get_sources()
@@ -815,11 +767,7 @@
         seqtime, partime = 0, 0
         sources_by_trt = AccumDict()
 
-<<<<<<< HEAD
         logging.warn('Sequential processing of %d sources...', len(sources))
-=======
-        logging.warn('Sequential filtering of %d sources...', len(sources))
->>>>>>> efe73df2
         t1 = time.time()
         for src in sources:
             sources_by_trt = self.agg_source_info(
@@ -853,7 +801,6 @@
                         self.maxdist, trt_model.trt)
 
 
-<<<<<<< HEAD
 class SourceFilterWeighter(SourceFilter):
     """
     Filter sequentially the sources of the given CompositeSourceModel
@@ -869,14 +816,6 @@
     instance. An array `.source_info` is added to the instance, containing
     information about the processing times and the splitting process.
 
-=======
-class SourceFilterSplitter(SourceFilter):
-    """
-    Filter and split in parallel the sources of the given CompositeSourceModel
-    instance. An array `.source_info` is added to the instance, containing
-    information about the processing times and the splitting process.
-
->>>>>>> efe73df2
     :param sitecol: a SiteCollection instance
     :param maxdist: maximum distance for the filtering
     :param asd: area source discretization
