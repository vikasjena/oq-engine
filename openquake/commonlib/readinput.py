# -*- coding: utf-8 -*-
# vim: tabstop=4 shiftwidth=4 softtabstop=4
#
# Copyright (C) 2014-2018 GEM Foundation
#
# OpenQuake is free software: you can redistribute it and/or modify it
# under the terms of the GNU Affero General Public License as published
# by the Free Software Foundation, either version 3 of the License, or
# (at your option) any later version.
#
# OpenQuake is distributed in the hope that it will be useful,
# but WITHOUT ANY WARRANTY; without even the implied warranty of
# MERCHANTABILITY or FITNESS FOR A PARTICULAR PURPOSE.  See the
# GNU Affero General Public License for more details.
#
# You should have received a copy of the GNU Affero General Public License
# along with OpenQuake. If not, see <http://www.gnu.org/licenses/>.

from __future__ import division
import os
import csv
import zlib
import zipfile
import logging
import operator
import tempfile
import collections
import numpy

from openquake.baselib.general import AccumDict, DictArray, deprecated
from openquake.baselib.python3compat import configparser, decode
from openquake.baselib.node import Node
from openquake.baselib import hdf5
from openquake.hazardlib import (
    calc, geo, site, imt, valid, sourceconverter, nrml, InvalidFile)
from openquake.hazardlib.source.rupture import EBRupture
from openquake.hazardlib.probability_map import ProbabilityMap
from openquake.risklib import asset, riskinput
from openquake.risklib.riskmodels import get_risk_models
from openquake.baselib import datastore
from openquake.commonlib.oqvalidation import OqParam
from openquake.commonlib import logictree, source, writers

# the following is quite arbitrary, it gives output weights that I like (MS)
NORMALIZATION_FACTOR = 1E-2
TWO16 = 2 ** 16  # 65,536
F32 = numpy.float32
U16 = numpy.uint16
U32 = numpy.uint32
U64 = numpy.uint64

Site = collections.namedtuple('Site', 'sid lon lat')
stored_event_dt = numpy.dtype([
    ('eid', U64), ('rup_id', U32), ('grp_id', U16), ('year', U32),
    ('ses', U32), ('sample', U32)])


class DuplicatedPoint(Exception):
    """
    Raised when reading a CSV file with duplicated (lon, lat) pairs
    """


def collect_files(dirpath, cond=lambda fullname: True):
    """
    Recursively collect the files contained inside dirpath.

    :param dirpath: path to a readable directory
    :param cond: condition on the path to collect the file
    """
    files = []
    for fname in os.listdir(dirpath):
        fullname = os.path.join(dirpath, fname)
        if os.path.isdir(fullname):  # navigate inside
            files.extend(collect_files(fullname))
        else:  # collect files
            if cond(fullname):
                files.append(fullname)
    return files


def extract_from_zip(path, candidates):
    """
    Given a zip archive and a function to detect the presence of a given
    filename, unzip the archive into a temporary directory and return the
    full path of the file. Raise an IOError if the file cannot be found
    within the archive.

    :param path: pathname of the archive
    :param candidates: list of names to search for
    """
    temp_dir = tempfile.mkdtemp()
    with zipfile.ZipFile(path) as archive:
        archive.extractall(temp_dir)
    return [f for f in collect_files(temp_dir)
            if os.path.basename(f) in candidates]


def _update(params, items, base_path):
    for key, value in items:
        if key.endswith(('_file', '_csv')):
            if os.path.isabs(value):
                raise ValueError('%s=%s is an absolute path' % (key, value))
            input_type, _ext = key.rsplit('_', 1)
            params['inputs'][input_type] = (
                os.path.join(base_path, value) if value else '')
        else:
            params[key] = value


def get_params(job_inis, **kw):
    """
    Parse one or more INI-style config files.

    :param job_inis:
        List of configuration files (or list containing a single zip archive)
    :param kw:
        Optionally override some parameters
    :returns:
        A dictionary of parameters
    """
    if len(job_inis) == 1 and job_inis[0].endswith('.zip'):
        job_inis = extract_from_zip(
            job_inis[0], ['job_hazard.ini', 'job_haz.ini',
                          'job.ini', 'job_risk.ini'])

    not_found = [ini for ini in job_inis if not os.path.exists(ini)]
    if not_found:  # something was not found
        raise IOError('File not found: %s' % not_found[0])

    cp = configparser.ConfigParser()
    cp.read(job_inis)

    # directory containing the config files we're parsing
    job_ini = os.path.abspath(job_inis[0])
    base_path = decode(os.path.dirname(job_ini))
    params = dict(base_path=base_path, inputs={'job_ini': job_ini})

    for sect in cp.sections():
        _update(params, cp.items(sect), base_path)
    _update(params, kw.items(), base_path)  # override on demand

    # populate the 'source' list
    inputs = params['inputs']
    smlt = inputs.get('source_model_logic_tree')
    if smlt:
        inputs['source'] = []
        for paths in gen_sm_paths(smlt):
            inputs['source'].extend(paths)
    elif 'source_model' in inputs:
        inputs['source'] = [inputs['source_model']]
    return params


def gen_sm_paths(smlt):
    """
    Yields the path names for the source models listed in the smlt file,
    a block at the time.
    """
    base_path = os.path.dirname(smlt)
    for model in source.collect_source_model_paths(smlt):
        paths = []
        for name in model.split():
            if os.path.isabs(name):
                raise InvalidFile('%s: %s must be a relative path' %
                                  (smlt, name))
            fname = os.path.abspath(os.path.join(base_path, name))
            if os.path.exists(fname):  # consider only real paths
                paths.append(fname)
        yield paths


def get_oqparam(job_ini, pkg=None, calculators=None, hc_id=None):
    """
    Parse a dictionary of parameters from an INI-style config file.

    :param job_ini:
        Path to configuration file/archive or dictionary of parameters
    :param pkg:
        Python package where to find the configuration file (optional)
    :param calculators:
        Sequence of calculator names (optional) used to restrict the
        valid choices for `calculation_mode`
    :param hc_id:
        Not None only when called from a post calculation
    :returns:
        An :class:`openquake.commonlib.oqvalidation.OqParam` instance
        containing the validate and casted parameters/values parsed from
        the job.ini file as well as a subdictionary 'inputs' containing
        absolute paths to all of the files referenced in the job.ini, keyed by
        the parameter name.
    """
    # UGLY: this is here to avoid circular imports
    from openquake.calculators import base

    OqParam.calculation_mode.validator.choices = tuple(
        calculators or base.calculators)
    if not isinstance(job_ini, dict):
        basedir = os.path.dirname(pkg.__file__) if pkg else ''
        job_ini = get_params([os.path.join(basedir, job_ini)])
    if hc_id:
        job_ini.update(hazard_calculation_id=str(hc_id))
    oqparam = OqParam(**job_ini)
    oqparam.validate()
    return oqparam

pmap = None  # set as side effect when the user reads hazard_curves from a file
# the hazard curves format does not split the site locations from the data (an
# unhappy legacy design choice that I fixed in the GMFs CSV format only) thus
# this hack is necessary, otherwise we would have to parse the file twice

exposure = None  # set as side effect when the user reads the site mesh
# this hack is necessary, otherwise we would have to parse the exposure twice


def get_mesh(oqparam):
    """
    Extract the mesh of points to compute from the sites,
    the sites_csv, or the region.

    :param oqparam:
        an :class:`openquake.commonlib.oqvalidation.OqParam` instance
    """
    global pmap, exposure
    if 'exposure' in oqparam.inputs:
        exposure = get_exposure(oqparam)
    if oqparam.sites:
        return geo.Mesh.from_coords(oqparam.sites)
    elif 'sites' in oqparam.inputs:
        csv_data = open(oqparam.inputs['sites'], 'U').readlines()
        has_header = csv_data[0].startswith('site_id')
        if has_header:  # strip site_id
            data = []
            for i, line in enumerate(csv_data[1:]):
                row = line.replace(',', ' ').split()
                sid = row[0]
                if sid != str(i):
                    raise InvalidFile('%s: expected site_id=%d, got %s' % (
                        oqparam.inputs['sites'], i, sid))
                data.append(' '.join(row[1:]))
        elif 'gmfs' in oqparam.inputs:
            raise InvalidFile('Missing header in %(sites)s' % oqparam.inputs)
        else:
            data = [line.replace(',', ' ') for line in csv_data]
        coords = valid.coordinates(','.join(data))
        start, stop = oqparam.sites_slice
        c = coords[start:stop] if has_header else sorted(coords[start:stop])
        # TODO: sort=True below would break a lot of tests :-(
        return geo.Mesh.from_coords(c, sort=False)
    elif 'hazard_curves' in oqparam.inputs:
        fname = oqparam.inputs['hazard_curves']
        if fname.endswith('.csv'):
            mesh, pmap = get_pmap_from_csv(oqparam, fname)
        elif fname.endswith('.xml'):
            mesh, pmap = get_pmap_from_nrml(oqparam, fname)
        else:
            raise NotImplementedError('Reading from %s' % fname)
        return mesh
    elif oqparam.region:
        # close the linear polygon ring by appending the first
        # point to the end
        firstpoint = geo.Point(*oqparam.region[0])
        points = [geo.Point(*xy) for xy in oqparam.region] + [firstpoint]
        try:
            mesh = geo.Polygon(points).discretize(oqparam.region_grid_spacing)
            return geo.Mesh.from_coords(zip(mesh.lons, mesh.lats))
        except:
            raise ValueError(
                'Could not discretize region %(region)s with grid spacing '
                '%(region_grid_spacing)s' % vars(oqparam))
    elif 'exposure' in oqparam.inputs:
        return exposure.mesh
    elif 'site_model' in oqparam.inputs:
        coords = [(param['lon'], param['lat'], 0)
                  for param in get_site_model(oqparam)]
        mesh = geo.Mesh.from_coords(coords)
        mesh.from_site_model = True
        return mesh

site_model_dt = numpy.dtype([
    ('lon', numpy.float64),
    ('lat', numpy.float64),
    ('vs30', numpy.float64),
    ('vs30measured', numpy.bool),
    ('z1pt0', numpy.float64),
    ('z2pt5', numpy.float64),
    ('backarc', numpy.bool),
])


def get_site_model(oqparam):
    """
    Convert the NRML file into an array of site parameters.

    :param oqparam:
        an :class:`openquake.commonlib.oqvalidation.OqParam` instance
    :returns:
        an array with fields lon, lat, vs30, measured, z1pt0, z2pt5, backarc
    """
    nodes = nrml.read(oqparam.inputs['site_model']).siteModel
    params = sorted(valid.site_param(**node.attrib) for node in nodes)
    array = numpy.zeros(len(params), site_model_dt)
    for i, param in enumerate(params):
        rec = array[i]
        for name in site_model_dt.names:
            rec[name] = getattr(param, name)
    return array


def get_site_collection(oqparam):
    """
    Returns a SiteCollection instance by looking at the points and the
    site model defined by the configuration parameters.

    :param oqparam:
        an :class:`openquake.commonlib.oqvalidation.OqParam` instance
    """
    if oqparam.hazard_calculation_id:
        with datastore.read(oqparam.hazard_calculation_id) as dstore:
            return dstore['sitecol'].complete
<<<<<<< HEAD
    elif mesh is None:
        # the mesh will be extracted from the exposure later
        return
=======
    mesh = get_mesh(oqparam)
>>>>>>> f41c1bf4
    if oqparam.inputs.get('site_model'):
        sm = get_site_model(oqparam)
        if getattr(mesh, 'from_site_model', False):
            return site.SiteCollection.from_points(
                mesh.lons, mesh.lats, None, sm)
        # associate the site parameters to the mesh
        site_model_params = geo.utils.GeographicObjects(
            sm, operator.itemgetter('lon'), operator.itemgetter('lat'))
        sitecol = site.SiteCollection.from_points(mesh.lons, mesh.lats)
        dic = site_model_params.assoc(
            sitecol, oqparam.max_site_model_distance, 'warn')
        for sid in dic:
            for name in site_model_dt.names[2:]:  # all names except lon, lat
                sitecol.array[sid][name] = dic[sid][name]
        return sitecol

    # else use the default site params
    return site.SiteCollection.from_points(
        mesh.lons, mesh.lats, mesh.depths, oqparam)


def get_gsim_lt(oqparam, trts=['*']):
    """
    :param oqparam:
        an :class:`openquake.commonlib.oqvalidation.OqParam` instance
    :param trts:
        a sequence of tectonic region types as strings; trts=['*']
        means that there is no filtering
    :returns:
        a GsimLogicTree instance obtained by filtering on the provided
        tectonic region types.
    """
    if 'gsim_logic_tree' not in oqparam.inputs:
        return logictree.GsimLogicTree.from_(oqparam.gsim)
    gsim_file = os.path.join(
        oqparam.base_path, oqparam.inputs['gsim_logic_tree'])
    gsim_lt = logictree.GsimLogicTree(gsim_file, trts)
    return gsim_lt


def get_gsims(oqparam):
    """
    Return an ordered list of GSIM instances from the gsim name in the
    configuration file or from the gsim logic tree file.

    :param oqparam:
        an :class:`openquake.commonlib.oqvalidation.OqParam` instance
    """
    return [rlz.value[0] for rlz in get_gsim_lt(oqparam)]


def get_rlzs_by_gsim(oqparam):
    """
    Return an ordered dictionary gsim -> [realization index]. Work for
    gsim logic trees with a single tectonic region type.
    """
    cinfo = source.CompositionInfo.fake(get_gsim_lt(oqparam))
    ra = cinfo.get_rlzs_assoc()
    dic = collections.OrderedDict()
    for rlzi, gsim_by_trt in enumerate(ra.gsim_by_trt):
        dic[gsim_by_trt['*']] = [rlzi]
    return dic


def get_rupture_sitecol(oqparam, sitecol):
    """
    Read the `rupture_model` file and by filter the site collection

    :param oqparam:
        an :class:`openquake.commonlib.oqvalidation.OqParam` instance
    :param sitecol:
        a :class:`openquake.hazardlib.site.SiteCollection` instance
    :returns:
        a pair (EBRupture, SiteCollection)
    """
    rup_model = oqparam.inputs['rupture_model']
    [rup_node] = nrml.read(rup_model)
    conv = sourceconverter.RuptureConverter(
        oqparam.rupture_mesh_spacing, oqparam.complex_fault_mesh_spacing)
    rup = conv.convert_node(rup_node)
    rup.tectonic_region_type = '*'  # there is not TRT for scenario ruptures
    rup.seed = oqparam.random_seed
    maxdist = oqparam.maximum_distance['default']
    sc = calc.filters.filter_sites_by_distance_to_rupture(
        rup, maxdist, sitecol)
    if sc is None:
        raise RuntimeError(
            'All sites were filtered out! maximum_distance=%s km' %
            maxdist)
    n = oqparam.number_of_ground_motion_fields
    events = numpy.zeros(n, stored_event_dt)
    events['eid'] = numpy.arange(n)
    ebr = EBRupture(rup, sc.sids, events)
    return ebr, sc


def get_source_model_lt(oqparam):
    """
    :param oqparam:
        an :class:`openquake.commonlib.oqvalidation.OqParam` instance
    :returns:
        a :class:`openquake.commonlib.logictree.SourceModelLogicTree`
        instance
    """
    fname = oqparam.inputs.get('source_model_logic_tree')
    if fname:
        # NB: converting the random_seed into an integer is needed on Windows
        return logictree.SourceModelLogicTree(
            fname, validate=False, seed=int(oqparam.random_seed),
            num_samples=oqparam.number_of_logic_tree_samples)
    return logictree.FakeSmlt(oqparam.inputs['source_model'],
                              int(oqparam.random_seed),
                              oqparam.number_of_logic_tree_samples)


def get_source_models(oqparam, gsim_lt, source_model_lt, in_memory=True):
    """
    Build all the source models generated by the logic tree.

    :param oqparam:
        an :class:`openquake.commonlib.oqvalidation.OqParam` instance
    :param gsim_lt:
        a :class:`openquake.commonlib.logictree.GsimLogicTree` instance
    :param source_model_lt:
        a :class:`openquake.commonlib.logictree.SourceModelLogicTree` instance
    :param in_memory:
        if True, keep in memory the sources, else just collect the TRTs
    :returns:
        an iterator over :class:`openquake.commonlib.logictree.SourceModel`
        tuples
    """
    converter = sourceconverter.SourceConverter(
        oqparam.investigation_time,
        oqparam.rupture_mesh_spacing,
        oqparam.complex_fault_mesh_spacing,
        oqparam.width_of_mfd_bin,
        oqparam.area_source_discretization)
    psr = nrml.SourceModelParser(converter)

    # consider only the effective realizations
    smlt_dir = os.path.dirname(source_model_lt.filename)
    for sm in source_model_lt.gen_source_models(gsim_lt):
        src_groups = []
        for name in sm.names.split():
            fname = os.path.abspath(os.path.join(smlt_dir, name))
            if in_memory:
                apply_unc = source_model_lt.make_apply_uncertainties(sm.path)
                logging.info('Reading %s', fname)
                src_groups.extend(psr.parse_src_groups(fname, apply_unc))
            else:  # just collect the TRT models
                smodel = nrml.read(fname).sourceModel
                if smodel[0].tag.endswith('sourceGroup'):  # NRML 0.5 format
                    for sg_node in smodel:
                        sg = sourceconverter.SourceGroup(
                            sg_node['tectonicRegion'])
                        sg.sources = sg_node.nodes
                        src_groups.append(sg)
                else:  # NRML 0.4 format: smodel is a list of source nodes
                    src_groups.extend(
                        sourceconverter.SourceGroup.collect(smodel))
        num_sources = sum(len(sg.sources) for sg in src_groups)
        sm.src_groups = src_groups
        trts = [mod.trt for mod in src_groups]
        source_model_lt.tectonic_region_types.update(trts)
        logging.info(
            'Processed source model %d with %d potential gsim path(s) and %d '
            'sources', sm.ordinal + 1, sm.num_gsim_paths, num_sources)

        gsim_file = oqparam.inputs.get('gsim_logic_tree')
        if gsim_file:  # check TRTs
            for src_group in src_groups:
                if src_group.trt not in gsim_lt.values:
                    raise ValueError(
                        "Found in %r a tectonic region type %r inconsistent "
                        "with the ones in %r" % (sm, src_group.trt, gsim_file))
        yield sm

    # check investigation_time
    psr.check_nonparametric_sources(oqparam.investigation_time)

    # log if some source file is being used more than once
    for fname, hits in psr.fname_hits.items():
        if hits > 1:
            logging.info('%s has been considered %d times', fname, hits)


def getid(src):
    try:
        return src.source_id
    except AttributeError:
        return src['id']


def get_composite_source_model(oqparam, in_memory=True):
    """
    Parse the XML and build a complete composite source model in memory.

    :param oqparam:
        an :class:`openquake.commonlib.oqvalidation.OqParam` instance
    :param in_memory:
        if False, just parse the XML without instantiating the sources
    """
    smodels = []
    grp_id = 0
    idx = 0
    gsim_lt = get_gsim_lt(oqparam)
    source_model_lt = get_source_model_lt(oqparam)
    for source_model in get_source_models(
            oqparam, gsim_lt, source_model_lt, in_memory=in_memory):
        for src_group in source_model.src_groups:
            src_group.sources = sorted(src_group, key=getid)
            src_group.id = grp_id
            for src in src_group:
                # there are two cases depending on the flag in_memory:
                # 1) src is a hazardlib source and has a src_group_id
                #    attribute; in that case the source has to be numbered
                # 2) src is a Node object, then nothing must be done
                if isinstance(src, Node):
                    continue
                src.src_group_id = grp_id
                src.id = idx
                idx += 1
            grp_id += 1
            if grp_id >= TWO16:
                # the limit is really needed only for event based calculations
                raise ValueError('There is a limit of %d src groups!' % TWO16)
        smodels.append(source_model)
    csm = source.CompositeSourceModel(gsim_lt, source_model_lt, smodels,
                                      oqparam.optimize_same_id_sources)
    for sm in csm.source_models:
        srcs = []
        for sg in sm.src_groups:
            srcs.extend(map(getid, sg))
        if len(set(srcs)) < len(srcs):
            raise nrml.DuplicatedID(
                'Found duplicated source IDs: use oq info %s',
                sm, oqparam.inputs['job_ini'])
    return csm


def get_imts(oqparam):
    """
    Return a sorted list of IMTs as hazardlib objects
    """
    return list(map(imt.from_string, sorted(oqparam.imtls)))


def get_risk_model(oqparam):
    """
    Return a :class:`openquake.risklib.riskinput.CompositeRiskModel` instance

   :param oqparam:
        an :class:`openquake.commonlib.oqvalidation.OqParam` instance
    """
    rmdict = get_risk_models(oqparam)
    oqparam.set_risk_imtls(rmdict)
    if oqparam.calculation_mode.endswith('_bcr'):
        retro = get_risk_models(oqparam, 'vulnerability_retrofitted')
    else:
        retro = {}
    return riskinput.CompositeRiskModel(oqparam, rmdict, retro)


def get_cost_calculator(oqparam):
    """
    Read the first lines of the exposure file and infers the cost calculator
    """
    exposure = asset._get_exposure(oqparam.inputs['exposure'], stop='assets')
    return exposure[0].cost_calculator


def get_exposure(oqparam):
    """
    Read the full exposure in memory and build a list of
    :class:`openquake.risklib.asset.Asset` instances.

    :param oqparam:
        an :class:`openquake.commonlib.oqvalidation.OqParam` instance
    :returns:
        an :class:`Exposure` instance or a compatible AssetCollection
    """
    exposure = asset.Exposure.read(
        oqparam.inputs['exposure'], oqparam.calculation_mode,
        oqparam.region_constraint, oqparam.ignore_missing_costs)
    exposure.mesh, exposure.assets_by_site = exposure.get_mesh_assets_by_site()
    return exposure


def get_sitecol_assetcol(oqparam, haz_sitecol):
    """
    :param oqparam: calculation parameters
    :param haz_sitecol: the hazard site collection
    :returns: (site collection, asset collection) instances
    """
<<<<<<< HEAD
    exposure = get_exposure(oqparam)
    mesh, assets_by_site = exposure.get_mesh_assets_by_site()
    if (haz_sitecol is None and oqparam.region_grid_spacing and not
            oqparam.region):
        # extract the hazard grid from the exposure
        haz_mesh = mesh.get_convex_hull().dilate(
            oqparam.region_grid_spacing).discretize(
                oqparam.region_grid_spacing)
        haz_sitecol = site.SiteCollection.from_points(
            haz_mesh.lons, haz_mesh.lats, sitemodel=oqparam)
        haz_distance = oqparam.region_grid_spacing
        if haz_distance != oqparam.asset_hazard_distance:
            logging.info('Using asset_hazard_distance=%d km instead of %d km',
                         haz_distance, oqparam.asset_hazard_distance)
    else:
        haz_distance = oqparam.asset_hazard_distance
    if haz_sitecol:
        tot_assets = sum(len(assets) for assets in assets_by_site)
=======
    global exposure
    if exposure is None:
        # haz_sitecol not extracted from the exposure
        exposure = get_exposure(oqparam)
    if haz_sitecol.mesh != exposure.mesh:
        tot_assets = sum(len(assets) for assets in exposure.assets_by_site)
>>>>>>> f41c1bf4
        all_sids = haz_sitecol.complete.sids
        sids = set(haz_sitecol.sids)
        # associate the assets to the hazard sites
        siteobjects = geo.utils.GeographicObjects(
            Site(sid, lon, lat) for sid, lon, lat in
            zip(haz_sitecol.sids, haz_sitecol.lons, haz_sitecol.lats))
        assets_by_sid = AccumDict(accum=[])
        for assets in exposure.assets_by_site:
            lon, lat = assets[0].location
            obj, distance = siteobjects.get_closest(lon, lat)
            if obj.sid in sids and distance <= haz_distance:
                # keep the assets, otherwise discard them
                assets_by_sid += {obj.sid: list(assets)}
        if not assets_by_sid:
            raise geo.utils.SiteAssociationError(
                'Could not associate any site to any assets within the '
                'asset_hazard_distance of %s km' % haz_distance)
        mask = numpy.array(
            [sid in assets_by_sid for sid in all_sids])
        exposure.assets_by_site = [
            sorted(assets_by_sid[sid], key=operator.attrgetter('ordinal'))
            for sid in all_sids]
        num_assets = sum(len(assets) for assets in exposure.assets_by_site)
        sitecol = haz_sitecol.complete.filter(mask)
<<<<<<< HEAD
        logging.info('Associated %d assets to %d sites',
                     num_assets, len(sitecol))
        if num_assets < tot_assets:
            msg = ('Discarded %d assets outside the asset_hazard_distance of '
                   '%d km') % (tot_assets - num_assets, haz_distance)
            if oqparam.region_grid_spacing:
                raise geo.utils.SiteAssociationError(msg)
            else:
                logging.warn(msg)

    else:  # use the exposure sites as hazard sites
        sitecol = get_site_collection(oqparam, mesh)
=======
        logging.info('Associated %d/%d assets to %d sites',
                     num_assets, tot_assets, len(sitecol))
    else:
        sitecol = haz_sitecol

>>>>>>> f41c1bf4
    asset_refs = [exposure.asset_refs[asset.ordinal]
                  for assets in exposure.assets_by_site
                  for asset in assets]
    assetcol = asset.AssetCollection(
        asset_refs,
        exposure.assets_by_site,
        exposure.tagcol,
        exposure.cost_calculator,
        oqparam.time_event,
        occupancy_periods=hdf5.array_of_vstr(
            sorted(exposure.occupancy_periods)))
    return sitecol, assetcol


def get_mesh_csvdata(csvfile, imts, num_values, validvalues):
    """
    Read CSV data in the format `IMT lon lat value1 ... valueN`.

    :param csvfile:
        a file or file-like object with the CSV data
    :param imts:
        a list of intensity measure types
    :param num_values:
        dictionary with the number of expected values per IMT
    :param validvalues:
        validation function for the values
    :returns:
        the mesh of points and the data as a dictionary
        imt -> array of curves for each site
    """
    number_of_values = dict(zip(imts, num_values))
    lon_lats = {imt: set() for imt in imts}
    data = AccumDict()  # imt -> list of arrays
    check_imt = valid.Choice(*imts)
    for line, row in enumerate(csv.reader(csvfile, delimiter=' '), 1):
        try:
            imt = check_imt(row[0])
            lon_lat = valid.longitude(row[1]), valid.latitude(row[2])
            if lon_lat in lon_lats[imt]:
                raise DuplicatedPoint(lon_lat)
            lon_lats[imt].add(lon_lat)
            values = validvalues(' '.join(row[3:]))
            if len(values) != number_of_values[imt]:
                raise ValueError('Found %d values, expected %d' %
                                 (len(values), number_of_values[imt]))
        except (ValueError, DuplicatedPoint) as err:
            raise err.__class__('%s: file %s, line %d' % (err, csvfile, line))
        data += {imt: [numpy.array(values)]}
    points = lon_lats.pop(imts[0])
    for other_imt, other_points in lon_lats.items():
        if points != other_points:
            raise ValueError('Inconsistent locations between %s and %s' %
                             (imts[0], other_imt))
    lons, lats = zip(*sorted(points))
    mesh = geo.Mesh(numpy.array(lons), numpy.array(lats))
    return mesh, {imt: numpy.array(lst) for imt, lst in data.items()}


def get_gmfs(oqparam):
    """
    :param oqparam:
        an :class:`openquake.commonlib.oqvalidation.OqParam` instance
    :returns:
        sitecol, eids, gmf array of shape (R, N, E, M)
    """
    M = len(oqparam.imtls)
    fname = oqparam.inputs['gmfs']
    if fname.endswith('.csv'):
        array = writers.read_composite_array(fname)
        R = len(numpy.unique(array['rlzi']))
        if R > 1:
            raise InvalidFile('%s: found %d realizations, currently only one '
                              'realization is supported' % (fname, R))
        # the array has the structure rlzi, sid, eid, gmv_PGA, gmv_...
        dtlist = [(name, array.dtype[name]) for name in array.dtype.names[:3]]
        required_imts = list(oqparam.imtls)
        imts = [name[4:] for name in array.dtype.names[3:]]
        if imts != required_imts:
            raise ValueError('Required %s, but %s contains %s' % (
                required_imts, fname, imts))
        dtlist.append(('gmv', (F32, M)))
        eids = numpy.unique(array['eid'])
        E = len(eids)
        found_eids = set(eids)
        expected_eids = set(range(E))  # expected incremental eids
        missing_eids = expected_eids - found_eids
        if missing_eids:
            raise InvalidFile('Missing eids in the gmfs.csv file: %s'
                              % missing_eids)
        assert expected_eids == found_eids, (expected_eids, found_eids)
        eidx = {eid: e for e, eid in enumerate(eids)}
        sitecol = get_site_collection(oqparam)
        expected_sids = set(sitecol.sids)
        found_sids = set(numpy.unique(array['sid']))
        missing_sids = found_sids - expected_sids
        if missing_sids:
            raise InvalidFile(
                'Found site IDs missing in the sites.csv file: %s' %
                missing_sids)
        N = len(sitecol)
        gmfs = numpy.zeros((R, N, E, M), F32)
        counter = collections.Counter()
        for row in array.view(dtlist):
            key = row['rlzi'], row['sid'], eidx[row['eid']]
            gmfs[key] = row['gmv']
            counter[key] += 1
        dupl = [key for key in counter if counter[key] > 1]
        if dupl:
            raise InvalidFile('Duplicated (rlzi, sid, eid) in the GMFs file: '
                              '%s' % dupl)
    elif fname.endswith('.xml'):
        eids, gmfs_by_imt = get_scenario_from_nrml(oqparam, fname)
        N, E = gmfs_by_imt.shape
        gmfs = numpy.zeros((1, N, E, M), F32)
        for imti, imtstr in enumerate(oqparam.imtls):
            gmfs[0, :, :, imti] = gmfs_by_imt[imtstr]
    else:
        raise NotImplemented('Reading from %s' % fname)
    return eids, gmfs


@deprecated('Reading hazard curves from CSV may change in the future')
def get_pmap_from_csv(oqparam, fname):
    """
    :param oqparam:
        an :class:`openquake.commonlib.oqvalidation.OqParam` instance
    :param fname:
        a .txt file with format `IMT lon lat poe1 ... poeN`
    :returns:
        the site mesh and the hazard curves read by the .txt file
    """
    if not oqparam.imtls:
        oqparam.set_risk_imtls(get_risk_models(oqparam))
    if not oqparam.imtls:
        raise ValueError('Missing intensity_measure_types_and_levels in %s'
                         % oqparam.inputs['job_ini'])
    num_values = list(map(len, list(oqparam.imtls.values())))
    with open(oqparam.inputs['hazard_curves']) as csvfile:
        mesh, hcurves = get_mesh_csvdata(
            csvfile, list(oqparam.imtls), num_values,
            valid.decreasing_probabilities)
    array = numpy.zeros((len(mesh), sum(num_values)))
    for imt_ in hcurves:
        array[:, oqparam.imtls.slicedic[imt_]] = hcurves[imt_]
    return mesh, ProbabilityMap.from_array(array, range(len(mesh)))


def get_pmap_from_nrml(oqparam, fname):
    """
    :param oqparam:
        an :class:`openquake.commonlib.oqvalidation.OqParam` instance
    :param fname:
        an XML file containing hazard curves
    :returns:
        site mesh, curve array
    """
    hcurves_by_imt = {}
    oqparam.hazard_imtls = imtls = collections.OrderedDict()
    for hcurves in nrml.read(fname):
        imt = hcurves['IMT']
        oqparam.investigation_time = hcurves['investigationTime']
        if imt == 'SA':
            imt += '(%s)' % hcurves['saPeriod']
        imtls[imt] = ~hcurves.IMLs
        data = sorted((~node.Point.pos, ~node.poEs) for node in hcurves[1:])
        hcurves_by_imt[imt] = numpy.array([d[1] for d in data])
    lons, lats = [], []
    for xy, poes in data:
        lons.append(xy[0])
        lats.append(xy[1])
    mesh = geo.Mesh(numpy.array(lons), numpy.array(lats))
    num_levels = sum(len(v) for v in imtls.values())
    array = numpy.zeros((len(mesh), num_levels))
    imtls = DictArray(imtls)
    for imt_ in hcurves_by_imt:
        array[:, imtls.slicedic[imt_]] = hcurves_by_imt[imt_]
    return mesh, ProbabilityMap.from_array(array, range(len(mesh)))


# used in get_scenario_from_nrml
def _extract_eids_sitecounts(gmfset):
    eids = set()
    counter = collections.Counter()
    for gmf in gmfset:
        eids.add(gmf['ruptureId'])
        for node in gmf:
            counter[node['lon'], node['lat']] += 1
    return numpy.array(sorted(eids), numpy.uint64), counter


@deprecated('Use the .csv format for the GMFs instead')
def get_scenario_from_nrml(oqparam, fname):
    """
    :param oqparam:
        an :class:`openquake.commonlib.oqvalidation.OqParam` instance
    :param fname:
        the NRML files containing the GMFs
    :returns:
        a triple (sitecol, eids, gmf array)
    """
    if not oqparam.imtls:
        oqparam.set_risk_imtls(get_risk_models(oqparam))
    imts = sorted(oqparam.imtls)
    num_imts = len(imts)
    imt_dt = numpy.dtype([(imt, F32) for imt in imts])
    gmfset = nrml.read(fname).gmfCollection.gmfSet
    eids, sitecounts = _extract_eids_sitecounts(gmfset)
    coords = sorted(sitecounts)
    oqparam.sites = [(lon, lat, 0) for lon, lat in coords]
    site_idx = {lonlat: i for i, lonlat in enumerate(coords)}
    oqparam.number_of_ground_motion_fields = num_events = len(eids)
    num_sites = len(oqparam.sites)
    gmf_by_imt = numpy.zeros((num_events, num_sites), imt_dt)
    counts = collections.Counter()
    for i, gmf in enumerate(gmfset):
        if len(gmf) != num_sites:  # there must be one node per site
            raise InvalidFile('Expected %d sites, got %d nodes in %s, line %d'
                              % (num_sites, len(gmf), fname, gmf.lineno))
        counts[gmf['ruptureId']] += 1
        imt = gmf['IMT']
        if imt == 'SA':
            imt = 'SA(%s)' % gmf['saPeriod']
        for node in gmf:
            sid = site_idx[node['lon'], node['lat']]
            gmf_by_imt[imt][i % num_events, sid] = node['gmv']

    for rupid, count in sorted(counts.items()):
        if count < num_imts:
            raise InvalidFile("Found a missing ruptureId %d in %s" %
                              (rupid, fname))
        elif count > num_imts:
            raise InvalidFile("Found a duplicated ruptureId '%s' in %s" %
                              (rupid, fname))
    expected_gmvs_per_site = num_imts * len(eids)
    for lonlat, counts in sitecounts.items():
        if counts != expected_gmvs_per_site:
            raise InvalidFile(
                '%s: expected %d gmvs at location %s, found %d' %
                (fname, expected_gmvs_per_site, lonlat, counts))
    return eids, gmf_by_imt.T


def get_mesh_hcurves(oqparam):
    """
    Read CSV data in the format `lon lat, v1-vN, w1-wN, ...`.

    :param oqparam:
        an :class:`openquake.commonlib.oqvalidation.OqParam` instance
    :returns:
        the mesh of points and the data as a dictionary
        imt -> array of curves for each site
    """
    imtls = oqparam.imtls
    lon_lats = set()
    data = AccumDict()  # imt -> list of arrays
    ncols = len(imtls) + 1  # lon_lat + curve_per_imt ...
    csvfile = oqparam.inputs['hazard_curves']
    for line, row in enumerate(csv.reader(csvfile), 1):
        try:
            if len(row) != ncols:
                raise ValueError('Expected %d columns, found %d' %
                                 ncols, len(row))
            x, y = row[0].split()
            lon_lat = valid.longitude(x), valid.latitude(y)
            if lon_lat in lon_lats:
                raise DuplicatedPoint(lon_lat)
            lon_lats.add(lon_lat)
            for i, imt_ in enumerate(imtls, 1):
                values = valid.decreasing_probabilities(row[i])
                if len(values) != len(imtls[imt_]):
                    raise ValueError('Found %d values, expected %d' %
                                     (len(values), len(imtls([imt_]))))
                data += {imt_: [numpy.array(values)]}
        except (ValueError, DuplicatedPoint) as err:
            raise err.__class__('%s: file %s, line %d' % (err, csvfile, line))
    lons, lats = zip(*sorted(lon_lats))
    mesh = geo.Mesh(numpy.array(lons), numpy.array(lats))
    return mesh, {imt: numpy.array(lst) for imt, lst in data.items()}


def get_checksum32(oqparam):
    """
    Build an unsigned 32 bit integer from the input files of the calculation
    """
    # NB: using adler32 & 0xffffffff is the documented way to get a checksum
    # which is the same between Python 2 and Python 3
    checksum = 0
    for key in sorted(oqparam.inputs):
        fname = oqparam.inputs[key]
        if not fname:
            continue
        elif key == 'source':  # list of fnames and/or strings
            for f in fname:
                data = open(f, 'rb').read()
                checksum = zlib.adler32(data, checksum) & 0xffffffff
        elif os.path.exists(fname):
            data = open(fname, 'rb').read()
            checksum = zlib.adler32(data, checksum) & 0xffffffff
        else:
            raise ValueError('%s does not exist or is not a file' % fname)
    return checksum<|MERGE_RESOLUTION|>--- conflicted
+++ resolved
@@ -318,13 +318,7 @@
     if oqparam.hazard_calculation_id:
         with datastore.read(oqparam.hazard_calculation_id) as dstore:
             return dstore['sitecol'].complete
-<<<<<<< HEAD
-    elif mesh is None:
-        # the mesh will be extracted from the exposure later
-        return
-=======
     mesh = get_mesh(oqparam)
->>>>>>> f41c1bf4
     if oqparam.inputs.get('site_model'):
         sm = get_site_model(oqparam)
         if getattr(mesh, 'from_site_model', False):
@@ -619,13 +613,13 @@
     :param haz_sitecol: the hazard site collection
     :returns: (site collection, asset collection) instances
     """
-<<<<<<< HEAD
-    exposure = get_exposure(oqparam)
-    mesh, assets_by_site = exposure.get_mesh_assets_by_site()
-    if (haz_sitecol is None and oqparam.region_grid_spacing and not
-            oqparam.region):
+    global exposure
+    if exposure is None:
+        # haz_sitecol not extracted from the exposure
+        exposure = get_exposure(oqparam)
+    if oqparam.region_grid_spacing and not oqparam.region:
         # extract the hazard grid from the exposure
-        haz_mesh = mesh.get_convex_hull().dilate(
+        haz_mesh = exposure.mesh.get_convex_hull().dilate(
             oqparam.region_grid_spacing).discretize(
                 oqparam.region_grid_spacing)
         haz_sitecol = site.SiteCollection.from_points(
@@ -636,16 +630,8 @@
                          haz_distance, oqparam.asset_hazard_distance)
     else:
         haz_distance = oqparam.asset_hazard_distance
-    if haz_sitecol:
-        tot_assets = sum(len(assets) for assets in assets_by_site)
-=======
-    global exposure
-    if exposure is None:
-        # haz_sitecol not extracted from the exposure
-        exposure = get_exposure(oqparam)
+
     if haz_sitecol.mesh != exposure.mesh:
-        tot_assets = sum(len(assets) for assets in exposure.assets_by_site)
->>>>>>> f41c1bf4
         all_sids = haz_sitecol.complete.sids
         sids = set(haz_sitecol.sids)
         # associate the assets to the hazard sites
@@ -653,7 +639,9 @@
             Site(sid, lon, lat) for sid, lon, lat in
             zip(haz_sitecol.sids, haz_sitecol.lons, haz_sitecol.lats))
         assets_by_sid = AccumDict(accum=[])
+        tot_assets = 0
         for assets in exposure.assets_by_site:
+            tot_assets += len(assets)
             lon, lat = assets[0].location
             obj, distance = siteobjects.get_closest(lon, lat)
             if obj.sid in sids and distance <= haz_distance:
@@ -670,7 +658,6 @@
             for sid in all_sids]
         num_assets = sum(len(assets) for assets in exposure.assets_by_site)
         sitecol = haz_sitecol.complete.filter(mask)
-<<<<<<< HEAD
         logging.info('Associated %d assets to %d sites',
                      num_assets, len(sitecol))
         if num_assets < tot_assets:
@@ -680,16 +667,9 @@
                 raise geo.utils.SiteAssociationError(msg)
             else:
                 logging.warn(msg)
-
-    else:  # use the exposure sites as hazard sites
-        sitecol = get_site_collection(oqparam, mesh)
-=======
-        logging.info('Associated %d/%d assets to %d sites',
-                     num_assets, tot_assets, len(sitecol))
     else:
         sitecol = haz_sitecol
 
->>>>>>> f41c1bf4
     asset_refs = [exposure.asset_refs[asset.ordinal]
                   for assets in exposure.assets_by_site
                   for asset in assets]
