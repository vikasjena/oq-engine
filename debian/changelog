--- conflicted
+++ resolved
@@ -1,11 +1,10 @@
-<<<<<<< HEAD
   [Michele Simionato]
   * Fixed the equality check for SiteCollections: now all of the parameters
     are compared, not only lons and lats.
-=======
+
   [Yen-Shin Chen]
   * Modified the hypocentre_patch_index method to obtain the best solution
->>>>>>> 55f3d621
+
 
 python-oq-hazardlib (0.17.0-0~precise01) precise; urgency=low
 
