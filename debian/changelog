--- conflicted
+++ resolved
@@ -1,9 +1,6 @@
   [Michele Simionato]
-<<<<<<< HEAD
   * Added a cross validation for the `time_event` parameter
-=======
   * Changed the classical_tiling calculator to split the heavy sources first
->>>>>>> bc8e41e0
   * Fixed the GMPETable GSIM and added an end-to-end test for it
   * Changed the management of the seeds in the event based calculator:
     now we generate a seed per each rupture
