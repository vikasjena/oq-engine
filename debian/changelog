  [Michele Simionato]
<<<<<<< HEAD
  * Optimized the source model parsing
=======
  * Serialized in HDF5 format the CompositionInfo object
>>>>>>> de663228
  * Fixed the initial accumulator in the EventBasedRuptureCalculator

  [Anirudh Rao]
  * Removed the extra ScenarioDamage demo
  * Removed unused parameters from the risk demo job files
    (including `asset_hazard_distance` and `intensity_measure_types`)

  [Graeme Weatherill]
  * Incorporated ArbitraryMFD and YoungsCoppersmithMFD into the supported
    MFDs

  [Michele Simionato]
  * Added a validation on the IMT for fragility functions in NRML 0.5 format
  * Fixed an ordering bug in `get_scenario_from_nrml`
  * Saved the site collection and the risk models in HDF5 format
  * Renamed `fatalities` to `occupants` to be consistent with the
    convention on the file names of the risk models
  * Introduced a serialization protocol to save objects in the datastore

  [Matteo Nastasi]
  * Added framework to run bash scripts tests and collect associated
    xunit report
  * Used the python-prctl library to automatically kill processes when
    the parent dies unexpectedly (linux-only)

  [Michele Simionato]
  * Unified the calculators classical and classical_tiling
  * The epsilon_matrix is not saved anymore
  * Source filtering is now on demand, depending on the parameter
    `filter_sources`.
  * Refactored the source filtering/splitting mechanism and improved
    substantially the classical_tiling calculator
  * Managed correctly the case of vulnerability functions with a different
    number of loss ratios
  * Now the flag `individual_curves` is honored for aggregate curves
    in the event based risk calculator
  * Fixed a bug breaking the compution of statistics of aggregate curves
    with insured losses
  * Added a validation on the cost type in the exposure
  * Added a validation for missing region_grid_spacing
  * Added a cross validation for the `time_event` parameter
  * Added a validation for empty descriptions in fragility models
  * Changed the classical_tiling calculator to split the heavy sources first
  * Fixed the GMPETable GSIM and added an end-to-end test for it
  * Changed the management of the seeds in the event based calculator:
    now we generate a seed per each rupture
  * Worked around a bug in h5py.Group.visitems in Ubuntu 12.04
  * Reduced the precision of the site mesh to 32 bits
  * The source model logic tree parser supports NRML 0.5
  * Reduced the precision of the scenario_damage outputs to 32 bits
  * Added an XML exporter for the UHS curves
  * Rewritten the classical_tiling calculator in oq-lite
  * Fixed a bug when exporting the hazard curves in presence of quantiles/means
  * Improved the header of the exported CSV files, to make it QGIS-friendly
  * Fixed a bug in the avg_losses for the event based risk calculator
  * Keep exporting files, even if they are empty
  * Exported information about the realizations into a csv file
  * Ported the disaggregation calculator to oq-lite
  * Added IMT information in the hazard curve XML exporter
  * Fixed a small bug in classical_damage for steps_per_interval = 1

python-oq-risklib (0.10.0-0~precise01) precise; urgency=low

  [Michele Simionato]
  * Ported the classical_bcr calculator to oq-lite
  * Added a check on the uniform_hazard_spectra parameter depending on the IMTs
  * Fixed a sorting error in the CSV exporters by asset
  * Fully ported the classical_risk calculator to oq-lite
  * Removed the (unused and experimental) loss fractions functionality from
    the classical_risk calculator
  * Added a check for the case of no assets within the region
  * Fixed the check for missing taxonomies in the risk model
  * Added `--profile` flag to oq-lite run
  * The performance info has been moved fully in the datastore
  * Saved one loss table per realization in the datastore
  * Fixed a bug in the oq-lite exporter of the hazard maps
  * Removed a spurious comma from the rupture tag
  * Removed the epsilon_sampling feature from event_based_risk

 -- Matteo Nastasi (GEM Foundation) <nastasi@openquake.org>  Mon, 14 Dec 2015 10:12:22 +0100

python-oq-risklib (0.9.0-0~precise01) precise; urgency=low

  [Graeme Weatherill]
  * Added fault geometry epistemic uncertainties to the source model logic tree

  [Michele Simionato]
  * Fixed the `oq-lite show --rlzs` command
  * Fixed a minor bug in the source writer for nodalPlane nodes
  * Added an attribute `discretization` to `areaGeometry` nodes
  * Added a command oq-lite show_attrs to display the attributes of a HDF5
    dataset
  * Added flags `asset_loss_table` (default False) and `avg_losses`
    (default True) to build the event loss table and the average losses
    per asset respectively
  * Added a check on the cost types read from the exposure

  [Matteo Nastasi]
  * Demos moved to /usr/share/openquake/risklib

  [Michele Simionato]
  * Added outputs `agg_curve-rlzs` and `agg_curve-stats` in the HDF5 file
  * Changed the storage of the event based risk outputs in the HDF5 file
  * Added a consistency check between the risk model keys in the job.ini and
    the risk model files
  * Scenario Risk and Scenario Damage calculators can work with a single
    configuration file now
  * When computing insured losses for an exposure without deductible and
    insuredLimit, raise an error early
  * Improved the export names of the oq-lite calculators
  * Updated all the risk demos
  * Changed the EventBasedRisk demo to produce loss curves
  * Fixed a bug with the error management: now a critical error in the
    the pre-calculation stops the whole computation and there is a single
    traceback
  * Improved the memory consumption and data transfer of the event_based_risk
    calculator
  * All data of a computation are now stored in a single calc_XXX.hdf5 file
  * The ProbabilisticEventBased risk demo works with a single job.ini
  * Added support for NRML 0.5 for fragility functions and deprecated NRML 0.4
  * Added a ConsequenceModel parser and implemented the calculation of
    consequences in the scenario_damage calculator

  [Matteo Nastasi]
  * Imposed version for python-h5py dependency, Ubuntu 12.04 will use
    backported version from GEM repository

  [Michele Simionato]
  * Added a test for a bug of h5py version 2.0.1
  * Added a check for specific_assets not in the exposure
  * Added XML exports for the hazard curves
  * Enhanced the .rst report with info about the exposure and the source model
  * Changed the PerformanceMonitor to write only on the controller
  * Introduced HDF5 outputs for the scenario_risk calculator
  * Introduced HDF5 outputs for the scenario_damage calculator
  * Added the ability to read scenario NRML files
  * Silenced an ElementTree warning
  * Added a test with multiple assets on the same site
  * Improved the error message for invalid exposures
  * Fixed a few tests on Windows

 -- Matteo Nastasi (GEM Foundation) <nastasi@openquake.org>  Tue, 17 Nov 2015 10:57:39 +0100

python-oq-risklib (0.8.0-0~precise01) precise; urgency=low

  [Michele Simionato]
  * Added a --pdb flag
  * Added validation to the source IDs
  * It is now possible to pass arguments to the GSIMs in the logic tree file
  * Added data transfer information to the CSV reports
  * Fixed several bugs in the ebr calculator
  * The composite source model is saved in the HDF5 file
  * Added a command 'oq-lite info --report job.ini' to produce a report
    on a calculation without running it
  * Negative calculations IDs are recognized in the oq-lite commands
  * The GMFs are saved in the HDF5 file
  * Added vulnerability functions with Probability Mass Function
  * oq-lite has now a 'reduce' command to reduce large computations
  * The epsilon_matrix is now saved in HDF5 format
  * Fixed a bug in apply_reduce when the first argument is a numpy array
  * Added a functionality 'write_source_model' to serialize sources in XML

 -- Matteo Nastasi (GEM Foundation) <nastasi@openquake.org>  Wed, 23 Sep 2015 15:17:28 +0200

python-oq-risklib (0.7.2-0~precise01) precise; urgency=low

  [Matteo Nastasi]
  * Packaging system improvement

  [Michele Simionato]
  * Fixed an ordering bug in the GSIM logic tree

 -- Matteo Nastasi (GEM Foundation) <nastasi@openquake.org>  Fri, 05 Jun 2015 11:55:09 +0200

python-oq-risklib (0.7.1-0~precise01) precise; urgency=low

  [Michele Simionato]
  * Fixed an export bug in the scenario_damage calculator: now the case of
    multiple assets on the same location is treated correctly

 -- Matteo Nastasi (GEM Foundation) <nastasi@openquake.org>  Wed, 20 May 2015 09:58:07 +0200

python-oq-risklib (0.7.0-1~precise01) precise; urgency=low

  [Matteo Nastasi, Daniele Viganò]
  * Fixed dependencies version management

 -- Matteo Nastasi (GEM Foundation) <nastasi@openquake.org>  Thu, 07 May 2015 13:56:09 +0200

python-oq-risklib (0.7.0-0~precise01) precise; urgency=low

  [Matteo Nastasi, Daniele Viganò]
  * Add binary package support for both Ubuntu 12.04 (Precise)
    and Ubuntu 14.04 (Trusty)

  [Michele Simionato]
  * Added a check on invalid IMTs when using the JB2009 correlation model
  * Made sure that the site collection is ordered by (lon, lat) in all cases
  * Extended the scenario calculators so that they can manage multiple GSIMs
    at the same time
  * Ported the event_based calculator to oq-lite (except disaggregation)
  * Introduced a DataStore class to save either generic pickled objects or
    numpy arrays; if installed, it can use the h5py library
  * Added defaults to the parameters in job.ini
  * Extended the 'oq-lite info' command to plot some useful informations
    about the source model
  * Ported the classical_risk calculator to oq-lite
  * Added an 'oq-lite pick_rlzs' command to display the distance of the
    hazard curves from the mean, by using the RMSEP distance
  * Ported the scenario_risk calculator to oq-lite
  * Added a check to forbid exposures with an asset number=0
  * In the tests you can compare for equality files containing numbers, possibly
    ignoring the last digits
  * Increased the number of SES generated by the demo
    ProbabilisticEventBased from 10 to 200
  * For the event based calculator, print the site index where the discrepancy
    with the classical hazard curves is greater
  * Now the engine is able to gunzip transparently the logic tree files too
  * Added a convergency test for the hazard curves generated by the event
    based calculator when the number of samples is high
  * Added a script to reduce large source models and large exposure models
  * Fixed a bug in the NRML writer for nodes with value=0
  * Added a 'plot' command to oq-lite

 -- Matteo Nastasi (GEM Foundation) <nastasi@openquake.org>  Thu, 07 May 2015 10:51:21 +0200

python-oq-risklib (0.6.0-1) precise; urgency=low

  [Matteo Nastasi]
  * Wrong oq-hazardlib version dependency fixed

 -- Matteo Nastasi (GEM Foundation) <nastasi@openquake.org>  Fri, 27 Feb 2015 11:54:22 +0100

python-oq-risklib (0.6.0-0) precise; urgency=low

  [Michele Simionato]
  * Changed the event based risk demo to use fully the specific assets feature
  * Implemented export of SESCollections
  * Classical tiling calculator in oq-lite
  * Raise an error if there are assets missing the number attribute
  * Added a prefilter flag
  * Moved the management of zipfiles into oq-lite
  * Export lon and lat in the hazard curves
  * Simplified the management of GMPE logic tree realizations
  * Towards supporting Ubuntu 14.04
  * Fixed error when minIML|maxIML are missing in the fragility model
  * Ported the generation of UHS curves into risklib
  * Better error message for duplicated IMLs
  * Implemented hazard map export in oq-lite
  * Create the export_dir if possible
  * Moved the demos inside oq-risklib
  * Now sites can be extracted from the site_model.xml file
  * Fixed the oversampling bug
  * Added a warning in case of oversampling
  * Provided a user-friendly string representation of the class RlzsAssoc
  * Added classical damage QA tests
  * Add a test case for sampling two source models of different weight
  * Implemented classical damage calculator
  * Moved hazard maps and mean and quantile functions from the engine into risklib
  * Added a check for duplicated branchset IDs
  * If export_dir is not given, save on $HOME

 -- Matteo Nastasi (GEM Foundation) <nastasi@openquake.org>  Wed, 25 Feb 2015 17:04:04 +0100

python-oq-risklib (0.5.1-0) precise; urgency=low

  * consistency in version management between debian/ubuntu package and
    library from git sources

 -- Matteo Nastasi (GEM Foundation) <nastasi@openquake.org>  Thu, 18 Dec 2014 15:42:53 +0100

python-oq-risklib (0.5.0-1) precise; urgency=low

  * Fixed version in the documentation
  * Removed an incorrect warning
  * Scenario damage tests
  * Added a DamageWriter class and the expected outputs for the ScenarioDamage
    QA tests
  * Improve the error message when the user sets the wrong calculation_mode
  * Moved get_realizations from the engine into commonlib
  * Added more validation to dictionaries
  * Added a new parameter complex_fault_mesh_spacing
  * Ported the scenario tests to oq-lite
  * Added a get_params utility
  * Simplified the monitoring
  * Add the QA tests data removed from the engine
  * Added a forgotten .rst file
  * Use shallow-clone to improve CI builds speed
  * Fix documentation
  * Merged commonlib inside risklib
  * Move the calculation of input/output weights into commonlib
  * The export_dir is now always given
  * Small fixes to commonlib
  * Better error message for regions that cannot be discretized
  * Fixed precision
  * Add a facility to read source models in commonlib
  * Add an hard limit to check_mem_usage()
  * Fixed test_different_levels_ok
  * Removed an excessive validation
  * Added a validation is_valid_hazard_curves
  * Reverted the check on duplicated vulnerabilitySetID
  * Improved the validation of vulnerability models
  * Examples, tests and notebook for the feature of oq-lite
  * Some refactoring of the classes RiskModel and RiskInput
  * Basic support for risk calculators in commonlib
  * Building the documentation of risklib and some refactoring
  * Build the documentation of commonlib
  * Support of the oq-lite command-line tool
  * Converting the region_constraint into a WKT polygon in commonlib, not in
    the engine
  * Fixed a subtle ImportError
  * Added a forgotten file
  * Support for the simplification of the risk calculators
  * Rewritten the RiskModel class and refactored the Workflow classes
  * Loss per event per asset
  * Dependency check
  * Updated version of risklib
  * Merged nrmllib inside commonlib
  * Added get_exposure and some refactoring
  * Changed the RiskModel API
  * The investigationTime attribute is optional
  * Use the new validation mechanism for vulnerability/fragility functions
  * Reflected the change in risklib
  * Fixed typo in an error message
  * reversed edges to make complex surface comply with Aki & Richards conven...
  * Moved the node context manager to the node library
  * Better debugging representation of a node
  * The maximum_distance must be mandatory in all hazard calculators
  * Restored the NrmlHazardlibConverter
  * Used PlanarSurface.from_corner_points
  * Improved the validation on PMF
  * Added a generic SourceConverter class for all sources, including the
    NonParametric ones
  * Added a lazy function read_nodes
  * Added a "node_factory" validation facility to the node library
  * Rewritten the openquake validation mechanism; now it is done in commonlib
  * Support validation code for the engine
  * Added a few validation functions
  * Added a validation on the GSIM name
  * Added MeanLossTestCase and some comments/docstrings
  * Small improvements
  * Logging the size of received data, to assess the stress on rabbitmq
  * Parallel filtering
  * Fixed the branch ordering
  * Ordering the sources after splitting-filtering them
  * Added an EpsilonProvider class
  * Introduced get_epsilons
  * Improved the splitting mechanism
  * Fix an ordering on the exported GMF
  * Moved parse_config from the engine to commonlib
  * Given a proper ordering to BranchTuples
  * Decoupled the sampling logic from the GsimLogicTree class
  * Get more information about the number of realizations in full enumeration
  * Small refactoring of the block-splitting routines
  * Fixed the sampling in GsimLogicTree
  * Small changes to support the refactoring on the engine side
  * packager.sh: missing update fixed
  * Risk loaders
  * Added a property .imts to the RiskModel class
  * The rupture seed is now visible in the XML file
  * Made explicit the dependence from the getters
  * GMPE logic tree fix
  * Many improvements to make the SourceCollector more usable from the
    command-line
  * Fix for the case of empty SES
  * Add a debug flag to enable set -x in packager.sh
  * Improved the SourceCollector
  * Fix gmf duplication
  * Removed logictree.enumerate_paths
  * Moved modules to manage sources and logic trees from the engine
  * Minor refactoring of scientific.scenario_damage
  * Reflected the API change in risklib
  * Refactoring of risklib needed to solve the problem of the block size
    dependence
  * Remove CalculationUnit
  * Removed some useless code from risklib
  * Fix branch var to be compliant within the new CI git plugin
  * Updates Copyright to 2014
  * rupture_to_element facility
  * Ci devtest
  * Renamed common->commonlib
  * Add setup.py
  * Improved validation and some cleanup
  * Decouple the gsim logic tree from the SES output and remove dead code
  * Moved the tests directory inside the package
  * Refactored the conversion library
  * More work on the conversion/validation library
  * Add loss type to risk outputs
  * Pull request for the validation library
  * Standard Loss map GeoJSON
  * Exporting the GMF in XML should not require keeping all the tree in memory
  * No unicode + StringIO in tests
  * Fix parsing of isAbsolute
  * Insured loss curves statistics
  * Csv tools
  * Fixed the streaming xml writer
  * Hazard Curve GeoJSON parser
  * GeoJSON map node values should be floats
  * Node library
  * Ruptures now have a tag attribute
  * Revise insured losses algorithm
  * Added an InvalidFile exception
  * Add stdDevLoss field
  * Compute Curve stats
  * Implemented a StreamingXMLWriter
  * Minor optimizations by using memoization
  * Fix quantile maps computation
  * Fix Asset statistics
  * NRML parsers/writers should be able to accept either file paths or
    file-like objects
  * Refactoring: added risk workflows
  * Add '__version__' to package init
  * Hazard map GeoJSON writer
  * GeoJSON LossMap Writer
  * Remove 'ndenumerate'

 -- Matteo Nastasi (GEM Foundation) <nastasi@openquake.org>  Wed, 10 Dec 2014 11:17:03 +0100

python-oq-risklib (0.3.0-1) precise; urgency=low

  * Lxc sandbox - improved CI with sandboxed source tests (LP: #1177319)
  * Refactoring: remove curve module (LP: #1174231)
  * Update Event Based algorithm (LP: #1168446)
  * Fix sampling in lognormaldistribution when mean = 0, covs = 0
    (LP: #1167863)
  * Strictly increasing vulnerability function in classical calculator
    (LP: #1165076)
  * Added concurrent.futures to risklib (temporary solution)
  * Update average loss formula (LP: #1156557)
  * Added AGPL license file
  * Refactoring needed to support Structure dependent IMT in scenario damage
    (LP: #1154549)
  * Implemented scenario_damage and scenario directly in risklib (LP: #1154110)
  * Make the risklib able to read csv inputs (LP: #1154110)
  * Fix OQ Engine fails working end-to-end when there is a different number of
    gmvs per site (LP: #1144388)
  * Fix Insured losses computation
  * Removed Asset and AssetOutput classes
  * Small refactoring of the FragilityFunctions so that it is easier to
    instantiate them from the FragilityModelParser in nrml (LP: #1100235)

 -- Matteo Nastasi (GEM Foundation) <nastasi@openquake.org>  Mon, 24 Jun 2013 16:31:18 +0200

python-oq-risklib (0.2.0-1) precise; urgency=low

  * Rename of the package and namespace refactoring

 -- Matteo Nastasi (GEM Foundation) <nastasi@openquake.org>  Sat, 09 Feb 2013 10:18:32 +0100

python-oq-risklib (0.1.0-1) precise; urgency=low

  * Upstream release

 -- Matteo Nastasi (GEM Foundation) <nastasi@openquake.org>  Wed, 12 Dec 2012 17:06:39 +0100<|MERGE_RESOLUTION|>--- conflicted
+++ resolved
@@ -1,9 +1,6 @@
   [Michele Simionato]
-<<<<<<< HEAD
   * Optimized the source model parsing
-=======
   * Serialized in HDF5 format the CompositionInfo object
->>>>>>> de663228
   * Fixed the initial accumulator in the EventBasedRuptureCalculator
 
   [Anirudh Rao]
